--- conflicted
+++ resolved
@@ -1,1379 +1,1374 @@
-use core::cmp::Ordering;
-use lazy_static;
-use std::collections::HashMap;
-use std::format;
-use std::sync::Mutex;
-
-use crate::once::OnceVec;
-use crate::combinatorics;
-use crate::combinatorics::MAX_XI_TAU;
-use crate::algebra::Algebra;
-// use crate::memory::CVec;
-use crate::fp_vector::{FpVector, FpVectorT};
-use serde_json::value::Value;
-
-
-lazy_static!{
-    static ref BOCKSTEIN_TABLE : Vec<Vec<u32>> = {
-        let mut n_choose_k = 1;
-        let mut table : Vec<Vec<u32>> = Vec::with_capacity(MAX_XI_TAU + 1);
-        for k in 1 .. MAX_XI_TAU + 2 {
-            table.push(Vec::with_capacity(n_choose_k));
-            n_choose_k *= MAX_XI_TAU + 1 - k;
-            n_choose_k /= k; 
-        }
-
-        for i in 0u32 .. (1<<MAX_XI_TAU) {
-            let bits_set = i.count_ones() as usize;
-            table[bits_set].push(i);
-        }
-        table
-    };
-}
-
-/// The format of the AdemBasisElement is as follows. To encode
-/// $$\beta^{\varepsilon_0} P^{i_0} \beta^{\varepsilon_1} P^{i_1} \cdots \beta^{\varepsilon_n}
-/// P^{i_n} \beta^{\varepsilon_{n+1}},$$
-/// we set
-/// $$ \begin{aligned}
-/// \mathtt{ps} &= [i_0, i_1, \ldots, i_n]\\\\
-/// \mathtt{bocksteins} &= 000\cdots0\varepsilon_{n+1} \varepsilon_n \cdots \varepsilon_0
-/// \end{aligned} $$
-// #[derive(RustcDecodable, RustcEncodable)]
-#[derive(Debug)]
-#[derive(Clone)]
-pub struct AdemBasisElement {
-    pub degree : i32,
-    pub excess : i32,
-    pub bocksteins : u32,
-    pub ps : Vec<u32>
-}
-
-impl std::cmp::PartialEq for AdemBasisElement {
-    fn eq(&self, other : &Self) -> bool {
-        self.ps == other.ps && self.bocksteins == other.bocksteins
-    }
-}
-
-impl std::cmp::Eq for AdemBasisElement {}
-
-impl std::hash::Hash for AdemBasisElement {
-    fn hash<H: std::hash::Hasher>(&self, state: &mut H) {
-        self.bocksteins.hash(state);
-        self.ps.hash(state);
-    }
-}
-
-impl std::fmt::Display for AdemBasisElement {
-    fn fmt(&self, f: &mut std::fmt::Formatter) -> Result<(), std::fmt::Error> {
-        let mut first = true;
-        for (i, n) in self.ps.iter().enumerate() {
-            if !first {
-                write!(f, " ")?;
-            }
-            if (self.bocksteins >> i) & 1 == 1 {
-                write!(f, "b ")?;
-            }
-            write!(f, "{}{}", "P", n)?;
-            first = false;
-        }
-        if self.ps.len() == 0 {
-            if self.bocksteins & 1 == 1 {
-                write!(f, "b")?;
-            } else {
-                write!(f, "1")?;
-            }
-            return Ok(())
-        }
-        if (self.bocksteins >> self.ps.len()) & 1 == 1{
-            write!(f, " b")?;
-        }
-        Ok(())
-    }
-}
-
-fn adem_basis_element_excess_sort_order(a : &AdemBasisElement, b : &AdemBasisElement) -> Ordering{
-    match(a.excess, b.excess){
-        (x,y) if x > y => Ordering::Greater,
-        (x,y) if x == y => Ordering::Equal,
-        (x,y) if x < y => Ordering::Less,
-        _ => {assert!(false); Ordering::Equal}
-    }
-}
-
-// We need this for generic basis generation.
-fn adem_basis_element_length_sort_order(a : &AdemBasisElement, b : &AdemBasisElement) -> Ordering {
-    match(a.ps.len(), b.ps.len()){
-        (x,y) if x > y => Ordering::Greater,
-        (x,y) if x == y => Ordering::Equal,
-        (x,y) if x < y => Ordering::Less,
-        _ => {assert!(false); Ordering::Equal}
-    }
-}
-
-unsafe fn shift_vec<T>(v : Vec<T> , offset : isize) -> Vec<T> {
-    let ptr = v.as_ptr();
-    let len = v.len();
-    let cap = v.capacity();
-    std::mem::forget(v);        
-    Vec::from_raw_parts((ptr as *mut T).offset(offset), (len as isize - offset) as usize, (cap as isize - offset) as usize)
-}
-
-pub struct AdemAlgebra {
-    p : u32,
-    name : String,
-    pub generic : bool,
-    // FiltrationOneProduct_list product_list; // This determines which indecomposibles have lines drawn for them.
-    unstable : bool,
-    next_degree : Mutex<i32>,
-    even_basis_table : OnceVec<Vec<AdemBasisElement>>,
-    basis_table : OnceVec<Vec<AdemBasisElement>>, // degree -> index -> AdemBasisElement
-    basis_element_to_index_map : OnceVec<HashMap<AdemBasisElement, usize>>, // degree -> AdemBasisElement -> index
-    multiplication_table : OnceVec<Vec<Vec<FpVector>>>,// degree -> first square -> admissibile sequence idx -> result vector
-    excess_table : OnceVec<Vec<u32>>,
-    sort_order : Option<fn(&AdemBasisElement, &AdemBasisElement) -> Ordering>,
-    filtration_one_products : Vec<(String, i32, usize)> //Vec<Once<(i32, usize)>>
-}
-
-impl Algebra for AdemAlgebra {
-    fn get_algebra_type(&self) -> &str {
-        "adem"
-    }
-
-    fn prime(&self) -> u32 {
-        self.p
-    }
-
-    fn get_name(&self) -> &str {
-        &self.name
-    }
-
-    fn get_filtration_one_products(&self) -> &Vec<(String, i32, usize)>{
-        &self.filtration_one_products
-    }
-
-    fn set_default_filtration_one_products(&mut self) {
-        let mut products = Vec::with_capacity(4);
-        let max_degree;
-        if self.generic {
-            products.push(("a_0".to_string(), AdemBasisElement {
-                degree : 1,
-                bocksteins : 1,
-                excess : 0,
-                ps : vec![]
-            }));
-            products.push(("h_0".to_string(), AdemBasisElement {
-                degree : (2*self.p-2) as i32,
-                bocksteins : 0,
-                excess : 0,
-                ps : vec![1]
-            }));
-            max_degree = (2 * self.p - 2) as i32;
-        } else {
-            for i in 0..4 {
-                let degree = 1 << i; // degree is 2^hi
-                let ps = vec![degree as u32];
-                products.push((format!("h_{}", i), AdemBasisElement {
-                    degree,
-                    bocksteins : 0,
-                    excess : 0,
-                    ps
-                }));
-            }
-            max_degree = 1 << 3;
-        }
-
-        self.compute_basis(max_degree);
-        self.filtration_one_products = products.into_iter()
-            .map(|(name, b)| (name, b.degree, self.basis_element_to_index(&b)))
-            .collect();
-    }
-
-    fn compute_basis(&self, max_degree : i32) {
-
-        // assert!(max_degree + genericq <= self.basis_table.len() as i32);
-        let mut next_degree = self.next_degree.lock().unwrap();
-        if max_degree < *next_degree {
-            return;
-        }
-
-        if self.generic {
-            // generateMultiplcationTableGeneric sometimes goes over by one due to its bockstein logic.
-            // rather than testing for this, we take the lazy way out and calculate everything else out one extra step.
-            if *next_degree == 0 {
-                *next_degree = -1;
-            }
-            self.generate_basis_generic(*next_degree + 1, max_degree + 1);
-            self.generate_basis_element_to_index_map(*next_degree + 1, max_degree + 1);
-            if *next_degree == -1 {
-                *next_degree = 0;
-            }
-            self.generate_multiplication_table_generic(*next_degree, max_degree);
-        } else {
-            self.generate_basis2(*next_degree, max_degree);
-            self.generate_basis_element_to_index_map(*next_degree, max_degree);
-            self.generate_multiplication_table_2(*next_degree, max_degree);
-        }
-
-        *next_degree = max_degree + 1;
-        // if self.max_degree 
-        // println!("self.generate_multiplication_table({}, {})", old_max_degree, max_degree);
-        // if self.unstable {
-        //     self.generate_excess_table(old_max_degree, max_degree);
-        // }
-        // Make sure product_list reflects sort order.
-        // for i in 0 .. self.filtrationOneProduct_basisElements.length {
-        //     AdemBasisElement *b = self.filtrationOneProduct_basisElements.list[i];
-        //     if(b->degree < max_degree){
-        //         self->product_list.list[i].index = self.basis_element_to_index(b);
-        //     }
-        // }
-    }
-
-    fn get_dimension(&self, degree : i32, excess : i32) -> usize {
-        if degree < 0 {
-            return 0;
-        }
-        return self.basis_table[degree as usize].len();
-    }
-
-    fn multiply_basis_elements(&self, result : &mut FpVector, coeff : u32, 
-        r_degree : i32, r_index : usize, 
-        s_degree : i32, s_index : usize, excess : i32)
-    {
-        self.multiply(result, coeff, r_degree, r_index, s_degree, s_index, excess);
-    }
-
-    fn json_to_basis(&self, json : Value) -> (i32, usize) {
-        let op : Vec<u32> = serde_json::from_value(json).unwrap();
-        let mut sqs = Vec::with_capacity(op.len());
-        let p = self.p;
-        let q;
-        let mut degree = 0;
-        let mut bocksteins = 0;
-        if self.generic {
-            q = 2*p-2;
-            for (i, sq) in op.iter().enumerate() {
-                if i % 2 == 0 {
-                    degree += sq;
-                    bocksteins |= sq << i/2;
-                } else {
-                    degree += q * sq;
-                    sqs.push(*sq);
-                }
-            }
-        } else {
-            q = 1;
-            for sq in op {
-                degree += q * sq;
-                sqs.push(sq);
-            }
-        }
-        let b = AdemBasisElement {
-            degree : degree as i32,
-            excess : 0,
-            bocksteins,
-            ps : sqs
-        };
-        (degree as i32, *self.basis_element_to_index_map[degree as usize].get(&b).unwrap())
-    }
-
-
-    fn json_from_basis(&self, degree : i32, index : usize) -> Value {
-        let b = self.basis_element_from_index(degree, index);
-        let mut out_sqs = Vec::with_capacity(2*b.ps.len() + 1);
-        let mut bocksteins = b.bocksteins;
-        if self.generic {
-            out_sqs.push(bocksteins & 1);
-            bocksteins >>= 1;
-            for (i, sq) in b.ps.iter().enumerate() {
-                out_sqs.push(*sq);
-                out_sqs.push(bocksteins & 1);
-                bocksteins >>= 1;                
-            }
-        } else {
-            for sq in b.ps.iter() {
-                out_sqs.push(*sq);
-            }
-        }
-        let result = serde_json::to_value(out_sqs).unwrap();
-        result
-    }
-
-
-    fn basis_element_to_string(&self, degree : i32, idx : usize) -> String {
-        format!("{}", self.basis_element_from_index(degree, idx))
-    }
-
-    fn get_generators(&self, degree : i32) -> Vec<usize> {
-        let p = self.prime();
-        if degree == 0 {
-            return vec![];
-        }
-        if self.generic {
-            if degree == 1 {
-                return vec![0];
-            }
-            // Test if degree is q*p^k.
-            let mut temp_degree = degree as u32;
-            if temp_degree % (2*(p-1)) != 0 {
-                return vec![];
-            }
-            temp_degree /= 2*(p - 1);
-            while temp_degree % p == 0 {
-                temp_degree /= p;
-            }
-            if temp_degree != 1 {
-                return vec![];
-            }
-            let idx = self.basis_element_to_index(&AdemBasisElement {
-                degree,
-                excess : 0,
-                bocksteins : 0,
-                ps : vec![degree as u32/(2*p-2)]
-            });
-            return vec![idx];
-        } else {
-            // I guess we're assuming here that not generic ==> p == 2. There's probably tons of places we assume that though.
-            if degree.count_ones() != 1 {
-                return vec![];
-            }
-            let idx = self.basis_element_to_index(&AdemBasisElement {
-                degree,
-                excess : 0,
-                bocksteins : 0,
-                ps : vec![degree as u32]
-            });
-            return vec![idx];
-        }
-    }
-
-    fn decompose_basis_element(&self, degree : i32, idx : usize) -> Vec<(u32, (i32, usize), (i32, usize))> {
-        if self.generic {
-            self.decompose_basis_element_generic(degree, idx)
-        } else {
-            self.decompose_basis_element_2(degree, idx)
-        }
-    }
-
-    /// We return Adem relations $b^2 = 0$, $P^i P^j = \cdots$ for $i < pj$, and $P^i b P^j = \cdots$ for $i < pj + 1$. It suffices to check these because
-    /// they generate all relations.
-    fn get_relations_to_check(&self, degree : i32) -> Vec<Vec<(u32, (i32, usize), (i32, usize))>>{
-        if self.generic && degree == 2 {
-            // beta^2 = 0 is an edge case
-            return vec![vec![(1, (1, 0), (1, 0))]];
-        }
-
-        let p = self.prime();
-        let q = if self.generic { 2*(p - 1) } else { 1 };
-
-        let inadmissible_pairs = combinatorics::get_inadmissible_pairs(p, self.generic, degree);
-        let mut result = Vec::new();
-
-        for (x, b, y) in inadmissible_pairs {
-            let mut relation = Vec::new();
-            // Adem relation
-            let first_sq = self.get_beps_pn(0, x);
-            let second_sq = self.get_beps_pn(b, y);
-            relation.push((p - 1, first_sq, second_sq));
-            for e1 in 0 .. b + 1 {
-                let e2 = b - e1;
-                // e1 and e2 determine where a bockstein shows up.
-                // e1 determines if a bockstein shows up in front 
-                // e2 determines if a bockstein shows up in middle
-                // So our output term looks like b^{e1} P^{x+y-j} b^{e2} P^{j}
-                for j in 0 .. x/p + 1 {
-                    let c = combinatorics::adem_relation_coefficient(p, x, y, j, e1, e2);
-                    if c == 0 { continue; }
-                    let idx = self.basis_element_to_index(&AdemBasisElement{
-                        degree,
-                        excess : 0,
-                        ps : if j == 0 { vec![(x+y) as u32] } else { vec![(x + y - j) as u32, j as u32] },
-                        bocksteins : e1 as u32 | ((e2 as u32) << 1)
-                    });
-                    relation.push((c as u32, (degree, idx), (0, 0)));
-                }
-            }
-            result.push(relation);
-        }
-        return result;
-    }
-}
-
-// static void AdemAlgebra__initializeFields(AdemAlgebraInternal *algebra, uint p, bool generic, bool unstable);
-// uint AdemAlgebra__generateName(AdemAlgebra *algebra); // defined in adem_io
-impl AdemAlgebra {
-    pub fn new(p : u32, generic : bool, unstable : bool) -> Self {
-        crate::fp_vector::initialize_limb_bit_index_table(p);
-        let even_basis_table = OnceVec::new();
-        let basis_table = OnceVec::new();
-        let basis_element_to_index_map = OnceVec::new();
-        let multiplication_table = OnceVec::new();
-        let excess_table = OnceVec::new();
-        Self {
-            p,
-            name : format!("AdemAlgebra(p={})", p),
-            generic,
-            next_degree : Mutex::new(0),
-            unstable,
-            even_basis_table,
-            basis_table,
-            basis_element_to_index_map,
-            multiplication_table,
-            excess_table,
-            sort_order : None,
-            filtration_one_products : Vec::new()
-        }
-    }
-
-    fn generate_basis_even(&self, mut next_degree : i32, max_degree : i32){
-        if next_degree == 0 {
-            let mut table = Vec::with_capacity(1);
-            table.push(
-                AdemBasisElement {
-                    degree : 0,
-                    excess : 0,
-                    bocksteins : 0,
-                    ps : vec![]
-                }
-            );
-            self.even_basis_table.push(table);
-            next_degree += 1;
-        }
-
-        for n in next_degree ..= max_degree {
-            self.generate_basis_even_degreen(n);
-        }
-    }
-
-    fn generate_basis_even_degreen(&self, n : i32){
-        let p = self.p as i32;
-        let mut basis = Vec::new();
-        // Put Sqn into the list.
-        basis.push(
-            AdemBasisElement {
-                degree : n,
-                excess : n,
-                bocksteins : if self.generic { u32::max_value() << 2 } else { 0 },
-                ps : vec![n as u32]
-            }
-        );
-
-        // last = last term. We append (last,) to the end of
-        // elements of degree n - last whose own last square is
-        // at least p * last.
-        // In order for this to be possible, this means that p last <= n - last, 
-        // or (p+1) * last <= n or last <= n/(p+1). We order the squares in decreasing
-        // order of their last element so that as we walk over the previous basis
-        // when we find a square whose end is too small, we can break.
-        for last in (1 .. n/(p+1) + 1).rev() {
-            let previous_basis = &self.even_basis_table[(n-last) as usize];
-            for prev_elt in previous_basis {
-                let prev_elt_p_len = prev_elt.ps.len();
-                let old_last_sq = prev_elt.ps[prev_elt_p_len - 1] as i32;
-                if old_last_sq < p * last {
-                    break;
-                }
-                // Write new basis element to basis element buffer
-                
-                let degree = prev_elt.degree + last;
-                let excess = prev_elt.excess - (p-1)*last;
-                // We're using bocksteins as a bit mask:
-                // A bit in bocksteins shall be set if it's illegal for a bockstein to occur there.
-                let mut bocksteins = prev_elt.bocksteins; 
-                if self.generic{
-                    bocksteins |= if old_last_sq == p*last { 1 << prev_elt_p_len } else { 0 };
-                    bocksteins &= !(1 << (prev_elt_p_len +1));
-                }
-                let mut ps : Vec<u32> = Vec::with_capacity(prev_elt_p_len + 1);
-                for k in &prev_elt.ps {
-                    ps.push(*k);
-                }
-                ps.push(last as u32);
-                basis.push(AdemBasisElement {
-                    degree,
-                    excess,
-                    bocksteins,
-                    ps
-                });
-            }
-        }
-        self.even_basis_table.push(basis);
-    }
-
-
-    fn generate_basis2(&self, next_degree : i32, max_degree : i32){
-        self.generate_basis_even(next_degree, max_degree);
-        for n in next_degree ..= max_degree {
-            let table = &self.even_basis_table[n as usize];
-            self.basis_table.push(table.clone());
-        }
-    }
-
-
-    // Our approach is to pick the bocksteins and the P's separately and merge.
-    fn generate_basis_generic(&self, next_degree : i32, max_degree : i32){
-        self.generate_basis_even(next_degree, max_degree);
-        for n in next_degree ..= max_degree {
-            self.generate_basis_generic_degreen(n);
-        }
-    }
-
-    // Now handle the bocksteins.
-    // We have our Ps in even_basis_table and they contain in their bockstein field
-    // a bit flag that indicates where bocksteins are allowed to go.
-    #[allow(non_snake_case)]
-    fn generate_basis_generic_degreen(&self, n : i32){
-        let p = self.p as i32;
-        let q = 2*(p-1);        
-        let residue = n % q;
-        let mut basis : Vec<AdemBasisElement> = Vec::new();
-        // First we need to know how many bocksteins we'll use so we know how much degree
-        // to assign to the Ps. The Ps all have degree divisible by q=2p-2, so num_bs needs to
-        // be congruent to degree mod q.
-        let num_bs_bound = std::cmp::min(MAX_XI_TAU, (n + 1) as usize);
-        for num_bs in (residue as usize .. num_bs_bound).step_by(q as usize) {
-            let P_deg = (n as usize - num_bs)/ q as usize;
-            // AdemBasisElement_list P_list 
-            let even_basis = &self.even_basis_table[P_deg];
-            for i in (0 .. even_basis.len()).rev() {
-                let P = &even_basis[i];
-                // We pick our P first.
-                if P.ps.len() + 1 < num_bs { // Not enough space to fit the bs.
-                    continue; // Ps ordered in descending length, so none of the later ones will have space either
-                }
-                let bflags = &BOCKSTEIN_TABLE[num_bs];
-                for bocksteins in bflags {
-                    let bocksteins = *bocksteins;
-                    if 32 - bocksteins.leading_zeros() > P.ps.len() as u32 + 1 {
-                        // Too large of a b. We sorted the Ps in descending length order so we can break now.
-                        break;
-                    }
-                    // P->bocksteins contains 1 in locations where the sequence is "just barely admissible" and so 
-                    // adding a bockstein would make it inadmissible.
-                    if bocksteins & P.bocksteins != 0 {
-                        continue;
-                    }
-                    // Okay, everything's good with this bocksteins, P pair so let's add it to our basis.
-                    // Write new basis element to basis element buffer
-                    let degree = n;
-                    let mut excess = 2*P.excess; // Ps contribute 2 to excess
-                    excess += (bocksteins & 1) as i32; // leading bockstein increases excess by 1
-                    let nonleading_bocksteins = bocksteins & ((1<<P.ps.len()) - 1) & !1;
-                    excess -= nonleading_bocksteins.count_ones() as i32; // remaining bocksteins reduce excess by 1
-                    let ps = P.ps.to_vec();
-                    basis.push(AdemBasisElement {
-                        degree,
-                        excess,
-                        bocksteins,
-                        ps
-                    })
-                }
-            }
-        }
-        self.basis_table.push(basis);
-        // if let Some(f) = self.sort_order {
-            // qsort(basisElementBuffer, cur_basis_len, sizeof(AdemBasisElement), algebra->public_algebra.sort_order);
-        // }
-    }
-
-    fn generate_basis_element_to_index_map(&self, next_degree : i32, max_degree : i32){
-        for n in next_degree ..= max_degree {
-            let basis = &self.basis_table[n as usize];
-            let mut map = HashMap::with_capacity(basis.len());
-            for i in 0 .. basis.len() {
-                map.insert(basis[i].clone(), i);
-            }
-            self.basis_element_to_index_map.push(map);
-        }
-    }
-
-    pub fn basis_element_from_index(&self, degree : i32, idx : usize) -> &AdemBasisElement {
-        &self.basis_table[degree as usize][idx]
-    }
-
-    pub fn basis_element_to_index(&self, elt : &AdemBasisElement) -> usize {
-        if let Some(idx) = self.basis_element_to_index_map[elt.degree as usize].get(elt) {
-            *idx
-        } else {
-            println!("Didn't find element: {:?}", elt);
-            assert!(false);
-            0
-        }
-    }
-
-    fn tail_of_basis_element_to_index(&self, mut elt : AdemBasisElement, idx : u32, q : u32) -> (AdemBasisElement, usize) {
-        let degree = elt.degree;
-        let bocksteins = elt.bocksteins;
-        for i in 0..idx as usize {
-            elt.degree -= (q * elt.ps[i] + (elt.bocksteins & 1)) as i32;
-            elt.bocksteins >>= 1;            
-        }
-        unsafe { elt.ps = shift_vec(elt.ps, idx as isize); }
-        let result  = self.basis_element_to_index(&elt);
-        unsafe { elt.ps = shift_vec(elt.ps, -(idx as isize)); }
-        elt.degree = degree;
-        elt.bocksteins = bocksteins;
-        return (elt, result);
-    }
-
-    fn generate_multiplication_table_2(&self, mut next_degree : i32, max_degree : i32){
-        // degree -> first_square -> admissibile sequence idx -> result vector
-        if next_degree == 0 {
-            self.multiplication_table.push(Vec::new());
-            next_degree += 1;
-        }
-        for n in next_degree ..= max_degree {
-            let mut table : Vec<Vec<FpVector>> = Vec::with_capacity((n + 1) as usize);
-            table.push(Vec::with_capacity(0));
-            for x in 1 .. n + 1 {
-                let dimension = self.get_dimension(n - x, -1);
-                table.push(Vec::with_capacity(dimension));
-            }
-            for x in (1 .. n + 1).rev() {
-                for idx in 0 .. self.get_dimension(n - x, -1) {
-                    let res = self.generate_multiplication_table2_step(&table, n, x, idx);
-                    table[x as usize].push(res);
-                }
-                let dimension = self.get_dimension(n - x, -1);
-                assert!(table[x as usize].len() == dimension);
-            }
-            self.multiplication_table.push(table);
-        }
-    }
-
-    fn generate_multiplication_table2_step(&self, table : &Vec<Vec<FpVector>>, n : i32, x : i32, idx : usize) -> FpVector {
-        let output_dimension = self.get_dimension(n, -1);
-        let mut result = FpVector::new(self.p, output_dimension, 0);
-        let cur_basis_elt = self.basis_element_from_index(n-x, idx);
-        let mut working_elt = AdemBasisElement {
-            degree : n,
-            excess : 0,
-            bocksteins : 0,
-            ps : Vec::with_capacity(cur_basis_elt.ps.len() + 1)
-        };
-        let x = x as u32;        
-        working_elt.ps.push(x);
-        for cur_p in &cur_basis_elt.ps {
-            working_elt.ps.push(*cur_p);
-        }
-        // println!("working_elt: {:?}", working_elt);
-        assert!(working_elt.ps.len() == working_elt.ps.capacity());
-        // Be careful to deal with the case that cur_basis_elt has length 0            
-        // If the length is 0 or the sequence is already admissible, we can just write a 1 in the answer
-        // and continue.
-        if cur_basis_elt.ps.len() == 0 || x >= 2*cur_basis_elt.ps[0] {
-            let out_idx = self.basis_element_to_index(&working_elt);
-            result.add_basis_element(out_idx, 1);
-            return result;
-        }
-        let y = working_elt.ps[1];
-        // We only needed the extra first entry to perform the lookup if our element
-        // happened to be admissible. Otherwise, take the rest of the list and forget about it.
-        working_elt.degree -= working_elt.ps[0] as i32;
-        unsafe { working_elt.ps = shift_vec(working_elt.ps, 1) };
-        for j in 0 .. 1 + x/2 {
-            if combinatorics::adem_relation_coefficient(2, x, y, j, 0, 0) == 0 {
-                continue;
-            }
-            if j==0 {
-                working_elt.ps[0] = x + y;
-                working_elt.degree += x as i32;
-                // In this case the result is guaranteed to be admissible so we can immediately add it to result
-                let out_idx = self.basis_element_to_index(&working_elt);
-                result.add_basis_element(out_idx, 1);
-                continue;
-            }
-            // Now we need to reduce Sqj * (rest of Sqs)
-            // The answer to this is in the table we're currently making.
-            let tuple = self.tail_of_basis_element_to_index(working_elt, 1, 1);
-            working_elt = tuple.0;
-            let working_elt_idx = tuple.1;
-            // total degree -> first sq -> idx of rest of squares
-            let rest_reduced = &self.multiplication_table[(n as u32 - (x + y) + j) as usize][j as usize][working_elt_idx];
-            for (i, coeff) in rest_reduced.iter().enumerate() {
-                if coeff == 0 {
-                    continue;
-                }
-                // Reduce Sq^{x+y-j} * whatever square using the table in the same degree, larger index
-                // Since we're doing the first squares in decreasing order and x + y - j > x, 
-                // we already calculated this.
-                let source = &table[(x + y - j) as usize][i as usize];
-                result.add(source, 1);
-            }
-        }
-        unsafe { working_elt.ps = shift_vec(working_elt.ps, -1) };
-        return result;
-    }
-
-    fn generate_multiplication_table_generic(&self, mut next_degree : i32, max_degree : i32){
-        // degree -> first_square -> admissibile sequence idx -> result vector
-        let p = self.p as i32;
-        let q = 2*p-2;
-        if next_degree == 0 {
-            self.multiplication_table.push(Vec::new());
-            next_degree += 1;
-        }
-        // Okay so this is really confusing. The way the table is represented, first_square = 2n represents P^n 
-        // and first_square = 2n + 1 represents b P^n
-        // It is very easy to work out the product b P^n * x from the product P^n * x because b multiplication is exact. 
-        // We drop terms starting with a b and add a b to the start of terms that don't start with a b.
-        // b (P^n * x) lands in a degree one higher than the degree of P^n * x. So we fill out the even first_square entries of
-        // the degree n table at the same time as the odd first_square entries of the n + 1 table. At the end we get a half filled
-        // table which we throw away. When we start the next time, we have to start back one degree and reconstruct the odd half
-        // of the table in degree old_max_degree (we also reconstruct the even part of the table in degree old_max_degree - 1 and 
-        // throw it away).
-        // This logic makes the next ~30 lines of code a little confusing.
-        let mut tables : Vec<Option<Vec<Vec<FpVector>>>> = Vec::with_capacity((max_degree - next_degree + 3) as usize);
-        for n in next_degree - 1 ..= max_degree + 1 {
-            let output_dimension = self.get_dimension(n, -1);
-            let num_entries = 2*(n/q + 1) as usize;
-            let mut table : Vec<Vec<FpVector>> = Vec::with_capacity(num_entries);
-            for i in 0 .. n/q + 1 {
-                for b in 0 .. 2 {
-                    let dimension = self.get_dimension(n - q*i - b, -1);
-                    let entry : Vec<FpVector> = Vec::with_capacity(dimension);                    
-                    table.push(entry);
-                }
-            }
-            tables.push(Some(table));
-        }
-        let mut table;
-        let mut next_table = tables[0].take().unwrap();
-        for n in next_degree - 1 ..= max_degree {
-            table = next_table;
-            next_table = tables[(n - next_degree + 2) as usize].take().unwrap();
-            for x in (0 .. n/q + 1).rev() {
-                let x_index = x << 1;
-                let beta_x_index = x_index | 1;
-                for idx in 0 .. self.get_dimension(n - q*x, -1) {
-                    let (result, beta_result) = self.generate_multiplication_table_generic_step(&table, n, x, idx);
-                    table[x_index as usize].push(result);
-                    next_table[beta_x_index as usize].push(beta_result);
-                }
-            }        
-            if n >= next_degree {
-                self.multiplication_table.push(table);
-            }
-        }
-    }
-
-    fn generate_multiplication_table_generic_step(&self, table : &Vec<Vec<FpVector>>,  n : i32, x : i32, idx : usize) -> (FpVector, FpVector){
-        let x = x as u32;
-        let p = self.p;
-        let q = 2*p-2;
-        let output_dimension = self.get_dimension(n, -1);
-        let beta_output_dimension = self.get_dimension(n + 1, -1);
-        let mut result = FpVector::new(self.p, output_dimension, 0);
-        let mut beta_result = FpVector::new(self.p, beta_output_dimension, 0);
-        
-        let cur_basis_elt = self.basis_element_from_index(n - (q * x) as i32, idx);
-
-        let x_len = (x>0) as usize;
-        let mut working_elt = AdemBasisElement {
-            degree : n,
-            excess : 0,
-            bocksteins : cur_basis_elt.bocksteins << x_len,
-            ps : Vec::with_capacity(cur_basis_elt.ps.len() + x_len)
-        };
-        
-        if x > 0 {
-            working_elt.ps.push(x);
-        }
-        for cur_p in &cur_basis_elt.ps {
-            working_elt.ps.push(*cur_p);
-        }
-
-        // Enough space to fit Sq^x * (rest of Sqs)
-        // Be careful to deal with the case that cur_basis_elt has length 0            
-        // If the length is 0 or the sequence is already admissible, we can just write a 1 in the answer
-        // and continue.
-        let b = cur_basis_elt.bocksteins & 1;
-        if cur_basis_elt.ps.len() == 0 || x == 0 || x >= p*cur_basis_elt.ps[0] + b {
-            let mut out_idx = self.basis_element_to_index(&working_elt);
-            result.add_basis_element(out_idx, 1);
-            if working_elt.bocksteins & 1 == 1 {
-                // Two bocksteins run into each other (only possible when x=0)
-                return (result, beta_result);
-            }
-            working_elt.bocksteins |= 1;
-            working_elt.degree += 1;
-            out_idx = self.basis_element_to_index(&working_elt);
-            beta_result.add_basis_element(out_idx, 1);
-            return (result, beta_result);
-        }
-        let y = cur_basis_elt.ps[0];     
-        // We only needed the extra first entry to perform the lookup if our element
-        // happened to be admissible. Otherwise, take the rest of the list and forget about it.
-        // (To prevent segfault, we have to reverse this before working_elt goes out of scope!)
-        working_elt.degree -= (q*x) as i32;
-        working_elt.degree -= (working_elt.bocksteins & 1) as i32;
-        working_elt.bocksteins >>= 1;
-        let start_working_elt_degree = working_elt.degree;
-        let start_working_elt_bocksteins = working_elt.bocksteins;
-        unsafe { working_elt.ps = shift_vec(working_elt.ps, 1); }
-        // Adem relation
-        for e1 in 0 .. b + 1 {
-            let e2 = b - e1;
-            // e1 and e2 determine where a bockstein shows up.
-            // e1 determines if a bockstein shows up in front 
-            // e2 determines if a bockstein shows up in middle
-            // So our output term looks like b^{e1} P^{x+y-j} b^{e2} P^{j}
-            for j in 0 .. x/p + 1 {
-                let c = combinatorics::adem_relation_coefficient(p, x, y, j, e1, e2);
-                if c == 0 {
-                    continue;
-                }
-                if j == 0 {
-                    if e2 & (working_elt.bocksteins >> 1) == 1 {
-                        // Two bocksteins run into each other:
-                        // P^x b P^y b --> P^{x+y} b b = 0
-                        continue;
-                    }
-                    working_elt.ps[0] = x + y;
-                    working_elt.degree += (q * x) as i32;
-                    // Mask out bottom bit of original bocksteins.
-                    working_elt.bocksteins &= !1;
-                    // Now either the front bit or idx + 1 might need to be set depending on e1 and e2.
-                    working_elt.bocksteins |= e1;
-                    working_elt.bocksteins |= e2 << 1;
-                    // In this case the result is guaranteed to be admissible so we can immediately add it to result
-                    let out_idx = self.basis_element_to_index(&working_elt);
-                    result.add_basis_element(out_idx, c);
-                    if e1==0 {
-                        working_elt.bocksteins |= 1;
-                        working_elt.degree += 1;
-                        let out_idx = self.basis_element_to_index(&working_elt);
-                        beta_result.add_basis_element(out_idx, c);
-                    }
-                    working_elt.degree = start_working_elt_degree;
-                    working_elt.bocksteins = start_working_elt_bocksteins;
-                    continue;
-                }
-                working_elt.degree = n - (q*(x + y) + b) as i32;
-                working_elt.bocksteins >>= 1;
-                // Now we need to reduce b^{e2} P^j * (rest of term)
-                // The answer to this is in the table we're currently making.
-                unsafe { working_elt.ps = shift_vec(working_elt.ps, 1); }
-                let working_elt_idx = self.basis_element_to_index(&working_elt);
-                unsafe { working_elt.ps = shift_vec(working_elt.ps, -1); }
-                let bj_idx = (j<<1) + e2;
-                // (rest of term) has degree n - q*(x + y) - b, 
-                // b^{e2} P^j has degree q*j + e2, so the degree of the product is the sum of these two quantities.
-                let bj_degree = (q*j + e2) as i32;
-                let bpj_rest_degree = working_elt.degree + bj_degree;
-                // total degree ==> b^eP^j ==> rest of term idx ==> Vector
-                let rest_of_term = &self.multiplication_table[bpj_rest_degree as usize][bj_idx as usize][working_elt_idx];
-                for (rest_of_term_idx, rest_of_term_coeff) in rest_of_term.iter().enumerate() {
-                    if rest_of_term_coeff == 0 {
-                        continue;
-                    }
-                    // Reduce P^{x+y-j} * whatever square using the table in the same degree, larger index
-                    // Since we're doing the first squares in decreasing order and x + y - j > x, 
-                    // we already calculated this.
-                    let bj_idx = (((x+y-j) << 1) + e1) as usize;
-                    let output_vector = &table[bj_idx][rest_of_term_idx];
-                    result.add(output_vector, (c*rest_of_term_coeff)%p);
-                    for (output_index, output_value) in output_vector.iter().enumerate() {
-                        if output_value == 0 {
-                            continue;
-                        }
-                        let mut z = self.basis_element_from_index(n, output_index).clone();
-                        if z.bocksteins & 1 == 0 {
-                            z.bocksteins |= 1;
-                            z.degree += 1;
-                            let idx = self.basis_element_to_index(&z);
-                            beta_result.add_basis_element(idx, (output_value * c * rest_of_term_coeff) % p);
-                        }
-                    }
-                }
-                working_elt.degree = start_working_elt_degree;
-                working_elt.bocksteins = start_working_elt_bocksteins;
-            }
-        }
-        unsafe { working_elt.ps = shift_vec(working_elt.ps, -1); }
-        return (result, beta_result)
-    }
-
-
-    pub fn multiply(&self, result : &mut FpVector, coeff : u32, 
-                            r_degree : i32, r_index : usize, 
-                            s_degree : i32, s_index : usize, excess : i32)
-    {
-        if coeff == 0 {
-            return;
-        }
-        assert!(r_index < self.get_dimension(r_degree, excess + s_degree));
-        assert!(s_index < self.get_dimension(s_degree, excess));
-
-        if s_degree == 0 {
-            // If s is of length 0 then max_idx "r->P_length" is off the edge of the list and it segfaults.
-            // Avoid this by returning early in this case.
-            result.add_basis_element(r_index, coeff);
-            return;
-        }
-        let r = self.basis_element_from_index(r_degree, r_index);
-        let s = self.basis_element_from_index(s_degree, s_index);
-        let mut monomial = AdemBasisElement {
-            degree : r.degree + s.degree,
-            excess : 0,
-            bocksteins : 0,
-            ps : Vec::with_capacity(r.ps.len() + s.ps.len())
-        };
-        if self.generic && (r.bocksteins >> r.ps.len()) & s.bocksteins & 1 == 1 {
-            // If there is a bockstein at the end of r and one at the beginning of s, these run into each other
-            // and the output is 0.
-            return;
-        } else if self.generic {
-            monomial.bocksteins = r.bocksteins;
-            monomial.bocksteins |= s.bocksteins << (r.ps.len());
-        }
-        
-        for cur_p in &r.ps {
-            monomial.ps.push(*cur_p);
-        }
-        for cur_p in &s.ps {
-            monomial.ps.push(*cur_p);
-        }        
-        assert!(monomial.ps.len() == r.ps.len() + s.ps.len());
-        if self.generic {
-            // If r ends in a bockstein, we need to move it over because we consider
-            // the monomial from right to left in chunks like bP^i. The b from the end of r gets donated
-            // to the P from the beginning of s.
-            let leading_degree = r.degree - ((r.bocksteins >> r.ps.len()) & 1) as i32;
-            self.make_mono_admissible_generic(result, coeff, monomial, r.ps.len() as i32 - 1, leading_degree, excess, true);
-        } else {
-            self.make_mono_admissible_2(result, monomial, r.ps.len() as i32 - 1, r.degree, excess, true);
-        }
-    }
-
-    pub fn make_mono_admissible(&self, result : &mut FpVector, coeff : u32, monomial : AdemBasisElement, excess : i32){
-        let q = if self.generic { 2 * self.p - 2 } else { 1 };
-        let mut leading_degree = monomial.degree - (q * monomial.ps[monomial.ps.len() - 1]) as i32;
-        let idx = monomial.ps.len() as i32 - 2;    
-        if self.generic {
-            leading_degree -= ((monomial.bocksteins >> (monomial.ps.len() - 1)) & 1) as i32;
-            self.make_mono_admissible_generic(result, coeff, monomial, idx, leading_degree, excess, false);
-        } else {
-            self.make_mono_admissible_2(result, monomial, idx, leading_degree, excess, false);
-        }
-    }
-
-    /**
-    * Reduce a Steenrod monomial at the prime 2.
-    * # Arguments:
-    *  * `algebra` - an Adem algebra. This would be a method of class AdemAlgebra.
-    *  * `result`  - Where we put the result
-    *  * `monomial` - a not necessarily admissible Steenrod monomial which we will reduce.
-    *                We destroy monomial->Ps.
-    *  * `idx` - the only index to check for inadmissibility in the input (we assume that we've gotten
-    *           our input as a product of two admissible sequences.)
-    *  * `leading_degree` - the degree of the squares between 0 and idx (so of length idx + 1)
-    */
-    fn make_mono_admissible_2(
-        &self, result : &mut FpVector, mut monomial : AdemBasisElement,
-        mut idx : i32, mut leading_degree : i32, excess : i32, stop_early : bool
-    ){
-        while idx < 0 || idx as usize == monomial.ps.len() - 1 || monomial.ps[idx as usize] >= 2*monomial.ps[idx as usize + 1] {
-            if idx < 0 || stop_early {
-                // Admissible so write monomial to result.
-                let idx = self.basis_element_to_index(&monomial);
-                // If excess is too large, quit. It's faster to check this by comparing idx to dimension
-                // than to use fromIndex because fromIndex  dereferences a hash map.
-                if self.unstable && idx >= self.get_dimension(monomial.degree, excess) {
-                    return;
-                }
-                result.add_basis_element(idx, 1);
-                return;
-            }
-            leading_degree -= monomial.ps[idx as usize] as i32;
-            idx -= 1;
-        }
-        let tuple = self.tail_of_basis_element_to_index(monomial, idx as u32 + 1, 1);
-        monomial = tuple.0;
-        let adm_idx = tuple.1;
-        let x = monomial.ps[idx as usize] as i32;
-        let tail_degree = monomial.degree - leading_degree + x;
-        let reduced_tail = &self.multiplication_table[tail_degree as usize][x as usize][adm_idx];
-        for (it_idx, it_value) in reduced_tail.iter().enumerate() {
-            if it_value == 0 {
-                continue;
-            }
-            let cur_tail_basis_elt = self.basis_element_from_index(tail_degree, it_idx);
-            let mut new_monomial = AdemBasisElement {
-                degree : monomial.degree,
-                excess : -1,
-                bocksteins : 0,
-                ps : Vec::with_capacity(idx as usize + cur_tail_basis_elt.ps.len())
-            };
-            for i in 0..idx {
-                new_monomial.ps.push(monomial.ps[i as usize]);
-            }
-            for cur_p in &cur_tail_basis_elt.ps {
-                new_monomial.ps.push(*cur_p);
-            }
-            self.make_mono_admissible_2(result, new_monomial, idx - 1, leading_degree - x, excess, stop_early);
-        }
-    }
-
-    fn make_mono_admissible_generic(
-        &self, result : &mut FpVector, coeff : u32, mut monomial : AdemBasisElement,
-        mut idx : i32, mut leading_degree : i32, excess : i32, stop_early : bool        
-    ){
-        let p = self.p;
-        let q = 2*p-2;
-        // Check for admissibility
-        let mut b1 = 0;
-        if idx >= 0 {
-            b1 = (monomial.bocksteins >> idx) & 1;
-        }
-        let b2 = (monomial.bocksteins >> (idx+1)) & 1;
-        while idx < 0 || idx == monomial.ps.len() as i32 - 1 || monomial.ps[idx as usize] >= p*monomial.ps[idx as usize + 1] + b2 {
-            if idx < 0 || stop_early {
-                // Admissible so write monomial to result.
-                let idx = self.basis_element_to_index(&monomial);
-                if self.unstable && idx >= self.get_dimension(monomial.degree, excess) {
-                    return;
-                }
-                result.add_basis_element(idx, coeff);
-                return;
-            }
-            leading_degree -= (q * monomial.ps[idx as usize]) as i32;
-            leading_degree -= ((monomial.bocksteins >> idx) & 1) as i32;
-            idx -= 1;
-        }
-        let tuple = self.tail_of_basis_element_to_index(monomial, idx as u32 + 1, q);
-        monomial = tuple.0;
-        let adm_idx = tuple.1;
-        // Notice how much we avoid bockstein twiddling here. It's all hidden in multiplication_table =)
-        let x = monomial.ps[idx as usize];
-        let bx = (x << 1) + b1;
-        let tail_degree = monomial.degree - leading_degree + (q*x + b1) as i32;
-        let reduced_tail = &self.multiplication_table[tail_degree as usize][bx as usize][adm_idx];
-        let dim = self.get_dimension(tail_degree, excess);    
-        for (it_idx, it_value) in reduced_tail.iter().enumerate() {
-            if it_value == 0 {
-                continue;
-            }
-            if it_idx >= dim {
-                break;
-            }
-            let cur_tail_basis_elt = self.basis_element_from_index(tail_degree, it_idx);
-            let mut new_monomial = AdemBasisElement {
-                degree : monomial.degree,
-                excess : -1,
-                bocksteins : 0,
-                ps : Vec::with_capacity(idx as usize + cur_tail_basis_elt.ps.len())
-            };            
-            for i in 0..idx {
-                new_monomial.ps.push(monomial.ps[i as usize]);
-            }
-            for cur_p in &cur_tail_basis_elt.ps {
-                new_monomial.ps.push(*cur_p);
-            }
-            new_monomial.bocksteins = monomial.bocksteins & ((1<<idx)-1);
-            new_monomial.bocksteins |= cur_tail_basis_elt.bocksteins << idx;
-            let new_leading_degree = leading_degree - (q*x + b1) as i32;
-            self.make_mono_admissible_generic(result, (coeff * it_value) % p, new_monomial, idx - 1, new_leading_degree, excess, stop_early);
-        }
-    }
-
-
-    fn decompose_basis_element_2(&self, degree : i32, idx : usize) -> Vec<(u32, (i32, usize), (i32, usize))> {
-        let b = self.basis_element_from_index(degree, idx); 
-        if b.ps.len() > 1 {
-            let degree_first = b.ps[0] as i32;
-            let degree_rest = b.degree - b.ps[0] as i32;
-            let ps_rest = b.ps[1..].to_vec();
-            let idx_first = self.basis_element_to_index(&AdemBasisElement {
-                degree : degree_first,
-                excess : 0,
-                bocksteins : 0,
-                ps : vec![b.ps[0]]
-            });
-            let idx_rest = self.basis_element_to_index(&AdemBasisElement {
-                degree : degree_rest,
-                excess : 0,
-                bocksteins : 0,
-                ps : ps_rest
-            });
-            return vec![(1,(degree_first, idx_first), (degree_rest, idx_rest))];
-        }
-        let sq = b.ps[0];
-        let tz = sq.trailing_zeros();
-        let first_sq = 1 << tz;
-        let second_sq = sq ^ first_sq;
-        let first_degree = first_sq as i32;
-        let second_degree = second_sq as i32;
-        let first_idx = self.basis_element_to_index(&AdemBasisElement {
-            degree : first_degree,
-            excess : 0,
-            bocksteins : 0,
-            ps : vec![first_sq]
-        });
-        let second_idx = self.basis_element_to_index(&AdemBasisElement {
-            degree : second_degree,
-            excess : 0,
-            bocksteins : 0,
-            ps : vec![second_sq]
-        });
-        let mut out_vec = FpVector::new(2, self.get_dimension(degree, -1), 0);
-        self.multiply_basis_elements(&mut out_vec, 1, first_degree, first_idx, second_degree, second_idx, -1);
-        out_vec.set_entry(idx, 0);
-        let mut result = Vec::new();
-        result.push((1, (first_degree, first_idx), (second_degree, second_idx)));
-        for (i, v) in out_vec.iter().enumerate() {
-            if v == 0 {
-                continue;
-            }
-            result.extend(self.decompose_basis_element_2(degree, i));
-        }
-        return result;
-    }
-
-    fn decompose_basis_element_generic(&self, degree : i32, idx : usize) -> Vec<(u32, (i32, usize), (i32, usize))> {
-        let p = self.prime();
-        let b = self.basis_element_from_index(degree, idx); 
-        let leading_bockstein_idx = 1;// << (b.ps.len());
-        if b.bocksteins & leading_bockstein_idx != 0 {
-            let mut b_new = b.clone();
-            b_new.bocksteins ^= leading_bockstein_idx;
-            b_new.degree -= 1;
-            let first_degree = 1;
-            let first_idx = 0;                
-            let rest_degree = b_new.degree;
-            let rest_idx = self.basis_element_to_index(&b_new);
-            return vec![(1, (first_degree, first_idx), (rest_degree, rest_idx))];
-        } 
-        if b.bocksteins != 0 || b.ps.len() != 1 {
-            let first_degree = (b.ps[0] * 2 * (p-1)) as i32;
-            let rest_degree = b.degree - first_degree;
-            let ps_first = vec![b.ps[0]];
-            let ps_rest = b.ps[1..].to_vec();
-            let first = AdemBasisElement {
-                degree : first_degree,
-                bocksteins : 0,
-                excess : 0,
-                ps : ps_first
-            };
-            let rest = AdemBasisElement {
-                degree : rest_degree,
-                bocksteins : b.bocksteins >> 1,
-                excess : 0,
-                ps : ps_rest
-            };
-            let first_idx = self.basis_element_to_index(&first);
-            let rest_idx = self.basis_element_to_index(&rest);
-            return vec![(1, (first_degree, first_idx), (rest_degree, rest_idx))];
-        }
-        
-        let sq = b.ps[0];
-        let mut pow = 1;
-        {
-            let mut temp_sq = sq;
-            while temp_sq % p == 0 {
-                temp_sq /= p;
-                pow *= p;
-            }
-        }
-
-        let first_sq = pow;
-        let second_sq = sq - first_sq;
-        let first_degree = (first_sq * 2*(p-1)) as i32;
-        let second_degree = (second_sq * 2*(p-1)) as i32;
-        let first_idx = self.basis_element_to_index(&AdemBasisElement {
-            degree : first_degree,
-            excess : 0,
-            bocksteins : 0,
-            ps : vec![first_sq]
-        });
-        let second_idx = self.basis_element_to_index(&AdemBasisElement {
-            degree : second_degree,
-            excess : 0,
-            bocksteins : 0,
-            ps : vec![second_sq]
-        });
-        let mut out_vec = FpVector::new(p, self.get_dimension(degree, -1), 0);
-        self.multiply_basis_elements(&mut out_vec, 1, first_degree, first_idx, second_degree, second_idx, -1);
-        let mut result = Vec::new();
-        let c = out_vec.get_entry(idx);
-        assert!(c != 0);
-        let c_inv = combinatorics::inverse(p, p - c);        
-        result.push((((p - 1) * c_inv) % p, (first_degree, first_idx), (second_degree, second_idx)));
-        out_vec.set_entry(idx, 0);
-        for (i, v) in out_vec.iter().enumerate() {
-            if v == 0 {
-                continue;
-            }
-            let (c, t1, t2) = self.decompose_basis_element_generic(degree, i)[0];
-            result.push(((c_inv * c * v) % p, t1, t2));
-        }
-        return result;
-    }
-
-<<<<<<< HEAD
-    pub fn get_beps_pn(&self, e : u32, x : u32) -> (i32, usize) {
-        let p = self.get_prime();
-=======
-    fn get_beps_pn(&self, e : u32, x : u32) -> (i32, usize) {
-        let p = self.prime();
->>>>>>> 834e76e1
-        let q = if self.generic { 2 * p - 2} else { 1 };
-        let degree = (x * q + e) as i32;
-        let index = self.basis_element_to_index(&AdemBasisElement {
-            degree,
-            excess : 0,
-            bocksteins : e,
-            ps : vec![x]
-        });
-        return (degree, index);
-    }
-}
-
-
-// void AdemAlgebra__generateExcessTable(AdemAlgebraInternal *algebra, int old_max_degree, int max_degree){
-//     algebra->excess_table = realloc(algebra->excess_table, sizeof(uint*)*max_degree);
-//     for(int n=old_max_degree; n<max_degree; n++){
-//         uint dim = AdemAlgebra_getDimension((Algebra*)algebra, n, -1);
-//         algebra->excess_table[n] = malloc(n * sizeof(uint));
-//         uint cur_excess = 0;
-//         for(uint i=0; i < dim; i++){
-//             AdemBasisElement *elt = AdemAlgebra_basisElement_fromIndex((AdemAlgebra*)algebra, n, i);
-//             for(int j=cur_excess; j<elt->excess; j++){
-//                 algebra->excess_table[n][j] = i;
-//             }
-//             cur_excess = elt->excess;
-//         }
-//         for(int j=cur_excess; j<n; j++){
-//             algebra->excess_table[n][j] = dim;
-//         }        
-//     }
-// }
-
-// uint AdemAlgebra_getDimension_unstable(Algebra *this, int degree, int excess){
-//     assert(degree < this->max_degree);
-//     if(degree < 0){
-//         return 0;
-//     }
-//     AdemAlgebraInternal *algebra = (AdemAlgebraInternal*) this;
-//     if(excess >= degree){
-//         return algebra->basis_table[degree].length;
-//     }
-//     return algebra->excess_table[degree][excess];
-// }
-
-#[cfg(test)]
-mod tests {
-    use super::*;
-
-    #[test]
-    #[allow(non_snake_case)]
-    fn test_adem(){
-        let p = 2;
-        let A = AdemAlgebra::new(p, p != 2, false);
-        A.compute_basis(10);
-        let r_deg = 4;
-        let r_idx = 0;
-        let s_deg = 5;
-        let s_idx = 0;
-        let out_deg = r_deg + s_deg;
-        let mut result1 = FpVector::new(p, A.get_dimension(out_deg, 0), 0);
-        let mut result2 = FpVector::new(p, A.get_dimension(out_deg, 0), 3);
-        A.multiply_basis_elements(&mut result1, 1, r_deg, r_idx, s_deg, s_idx, 0);
-        A.multiply_basis_elements(&mut result2, 1, r_deg, r_idx, s_deg, s_idx, 0);
-        println!("result : {}", A.element_to_string(out_deg, &result1));
-        println!("result : {}", A.element_to_string(out_deg, &result2));
-    }
-
-    use rstest::rstest_parametrize;
-
-    #[rstest_parametrize(p, max_degree,
-        case(2, 32),
-        case(3, 106)    
-    )]
-    fn test_adem_basis(p : u32, max_degree : i32){
-        let algebra = AdemAlgebra::new(p, p != 2, false);
-        algebra.compute_basis(max_degree); // TODO: Why is this +1 needed to pass test?
-        for i in 1 .. max_degree {
-            let dim = algebra.get_dimension(i, -1);
-            for j in 0 .. dim {
-                let b = algebra.basis_element_from_index(i, j);
-                assert_eq!(algebra.basis_element_to_index(&b), j);
-                let json = algebra.json_from_basis(i, j);
-                let new_b = algebra.json_to_basis(json);
-                assert_eq!(new_b, (i, j));
-            }
-        }
-    }
-
-    #[rstest_parametrize(p, max_degree,
-        case(2, 32),
-        case(3, 106)    
-    )]
-    fn test_adem_decompose(p : u32, max_degree : i32){
-        let algebra = AdemAlgebra::new(p, p != 2, false);
-        algebra.compute_basis(max_degree);
-        for i in 1 .. max_degree {
-            let dim = algebra.get_dimension(i, -1);
-            let gens = algebra.get_generators(i);
-            println!("i : {}, gens : {:?}", i, gens);
-            let mut out_vec = FpVector::new(p, dim, 0);
-            for j in 0 .. dim {
-                if gens.contains(&j){
-                    continue;
-                }
-                for (coeff, (first_degree, first_idx), (second_degree, second_idx)) in algebra.decompose_basis_element(i, j) {
-                    print!("{} * {} * {}  +  ", coeff, algebra.basis_element_to_string(first_degree,first_idx), algebra.basis_element_to_string(second_degree, second_idx));
-                    algebra.multiply_basis_elements(&mut out_vec, coeff, first_degree, first_idx, second_degree, second_idx, -1);
-                }
-                assert!(out_vec.get_entry(j) == 1, 
-                    format!("{} != {}", algebra.basis_element_to_string(i, j), algebra.element_to_string(i, &out_vec)));
-                out_vec.set_entry(j, 0);
-                assert!(out_vec.is_zero(), 
-                    format!("\n{} != {}", 
-                        algebra.basis_element_to_string(i, j), algebra.element_to_string(i, &out_vec)));
-            }
-        }
-    }
-
-    use crate::module::ModuleFailedRelationError;
-    #[rstest_parametrize(p, max_degree,
-        case(2, 32),
-        case(3, 106)    
-    )]
-    fn test_adem_relations(p : u32, max_degree : i32){
-        let algebra = AdemAlgebra::new(p, p != 2, false);
-        algebra.compute_basis(max_degree);
-        let mut output_vec = FpVector::new(p, 0, 0);
-        for i in 1 .. max_degree {
-            output_vec.clear_slice();
-            let output_dim = algebra.get_dimension(i, -1);
-            if output_dim > output_vec.get_dimension() {
-                output_vec = FpVector::new(p, output_dim, 0);
-            }
-            output_vec.set_slice(0, output_dim);
-            let relations = algebra.get_relations_to_check(i);
-            for relation in relations {
-                for (coeff, (deg_1, idx_1), (deg_2, idx_2)) in &relation {
-                    algebra.multiply_basis_elements(&mut output_vec, *coeff, *deg_1, *idx_1, *deg_2, *idx_2, -1);
-                }
-                if !output_vec.is_zero() {
-                    let mut relation_string = String::new();
-                    for (coeff, (deg_1, idx_1), (deg_2, idx_2)) in &relation {
-                        relation_string.push_str(&format!("{} * {} * {}  +  ", 
-                            *coeff, 
-                            &algebra.basis_element_to_string(*deg_1, *idx_1), 
-                            &algebra.basis_element_to_string(*deg_2, *idx_2))
-                        );
-                    }
-                    relation_string.pop(); relation_string.pop(); relation_string.pop();
-                    relation_string.pop(); relation_string.pop();
-                    let value_string = algebra.element_to_string(i as i32, &output_vec);
-                    assert!(false,
-                        format!("{}", ModuleFailedRelationError {relation : relation_string, value : value_string})
-                    );
-                }
-            }
-        }
-    }
-}
+use core::cmp::Ordering;
+use lazy_static;
+use std::collections::HashMap;
+use std::format;
+use std::sync::Mutex;
+
+use crate::once::OnceVec;
+use crate::combinatorics;
+use crate::combinatorics::MAX_XI_TAU;
+use crate::algebra::Algebra;
+// use crate::memory::CVec;
+use crate::fp_vector::{FpVector, FpVectorT};
+use serde_json::value::Value;
+
+
+lazy_static!{
+    static ref BOCKSTEIN_TABLE : Vec<Vec<u32>> = {
+        let mut n_choose_k = 1;
+        let mut table : Vec<Vec<u32>> = Vec::with_capacity(MAX_XI_TAU + 1);
+        for k in 1 .. MAX_XI_TAU + 2 {
+            table.push(Vec::with_capacity(n_choose_k));
+            n_choose_k *= MAX_XI_TAU + 1 - k;
+            n_choose_k /= k; 
+        }
+
+        for i in 0u32 .. (1<<MAX_XI_TAU) {
+            let bits_set = i.count_ones() as usize;
+            table[bits_set].push(i);
+        }
+        table
+    };
+}
+
+/// The format of the AdemBasisElement is as follows. To encode
+/// $$\beta^{\varepsilon_0} P^{i_0} \beta^{\varepsilon_1} P^{i_1} \cdots \beta^{\varepsilon_n}
+/// P^{i_n} \beta^{\varepsilon_{n+1}},$$
+/// we set
+/// $$ \begin{aligned}
+/// \mathtt{ps} &= [i_0, i_1, \ldots, i_n]\\\\
+/// \mathtt{bocksteins} &= 000\cdots0\varepsilon_{n+1} \varepsilon_n \cdots \varepsilon_0
+/// \end{aligned} $$
+// #[derive(RustcDecodable, RustcEncodable)]
+#[derive(Debug)]
+#[derive(Clone)]
+pub struct AdemBasisElement {
+    pub degree : i32,
+    pub excess : i32,
+    pub bocksteins : u32,
+    pub ps : Vec<u32>
+}
+
+impl std::cmp::PartialEq for AdemBasisElement {
+    fn eq(&self, other : &Self) -> bool {
+        self.ps == other.ps && self.bocksteins == other.bocksteins
+    }
+}
+
+impl std::cmp::Eq for AdemBasisElement {}
+
+impl std::hash::Hash for AdemBasisElement {
+    fn hash<H: std::hash::Hasher>(&self, state: &mut H) {
+        self.bocksteins.hash(state);
+        self.ps.hash(state);
+    }
+}
+
+impl std::fmt::Display for AdemBasisElement {
+    fn fmt(&self, f: &mut std::fmt::Formatter) -> Result<(), std::fmt::Error> {
+        let mut first = true;
+        for (i, n) in self.ps.iter().enumerate() {
+            if !first {
+                write!(f, " ")?;
+            }
+            if (self.bocksteins >> i) & 1 == 1 {
+                write!(f, "b ")?;
+            }
+            write!(f, "{}{}", "P", n)?;
+            first = false;
+        }
+        if self.ps.len() == 0 {
+            if self.bocksteins & 1 == 1 {
+                write!(f, "b")?;
+            } else {
+                write!(f, "1")?;
+            }
+            return Ok(())
+        }
+        if (self.bocksteins >> self.ps.len()) & 1 == 1{
+            write!(f, " b")?;
+        }
+        Ok(())
+    }
+}
+
+fn adem_basis_element_excess_sort_order(a : &AdemBasisElement, b : &AdemBasisElement) -> Ordering{
+    match(a.excess, b.excess){
+        (x,y) if x > y => Ordering::Greater,
+        (x,y) if x == y => Ordering::Equal,
+        (x,y) if x < y => Ordering::Less,
+        _ => {assert!(false); Ordering::Equal}
+    }
+}
+
+// We need this for generic basis generation.
+fn adem_basis_element_length_sort_order(a : &AdemBasisElement, b : &AdemBasisElement) -> Ordering {
+    match(a.ps.len(), b.ps.len()){
+        (x,y) if x > y => Ordering::Greater,
+        (x,y) if x == y => Ordering::Equal,
+        (x,y) if x < y => Ordering::Less,
+        _ => {assert!(false); Ordering::Equal}
+    }
+}
+
+unsafe fn shift_vec<T>(v : Vec<T> , offset : isize) -> Vec<T> {
+    let ptr = v.as_ptr();
+    let len = v.len();
+    let cap = v.capacity();
+    std::mem::forget(v);        
+    Vec::from_raw_parts((ptr as *mut T).offset(offset), (len as isize - offset) as usize, (cap as isize - offset) as usize)
+}
+
+pub struct AdemAlgebra {
+    p : u32,
+    name : String,
+    pub generic : bool,
+    // FiltrationOneProduct_list product_list; // This determines which indecomposibles have lines drawn for them.
+    unstable : bool,
+    next_degree : Mutex<i32>,
+    even_basis_table : OnceVec<Vec<AdemBasisElement>>,
+    basis_table : OnceVec<Vec<AdemBasisElement>>, // degree -> index -> AdemBasisElement
+    basis_element_to_index_map : OnceVec<HashMap<AdemBasisElement, usize>>, // degree -> AdemBasisElement -> index
+    multiplication_table : OnceVec<Vec<Vec<FpVector>>>,// degree -> first square -> admissibile sequence idx -> result vector
+    excess_table : OnceVec<Vec<u32>>,
+    sort_order : Option<fn(&AdemBasisElement, &AdemBasisElement) -> Ordering>,
+    filtration_one_products : Vec<(String, i32, usize)> //Vec<Once<(i32, usize)>>
+}
+
+impl Algebra for AdemAlgebra {
+    fn get_algebra_type(&self) -> &str {
+        "adem"
+    }
+
+    fn prime(&self) -> u32 {
+        self.p
+    }
+
+    fn get_name(&self) -> &str {
+        &self.name
+    }
+
+    fn get_filtration_one_products(&self) -> &Vec<(String, i32, usize)>{
+        &self.filtration_one_products
+    }
+
+    fn set_default_filtration_one_products(&mut self) {
+        let mut products = Vec::with_capacity(4);
+        let max_degree;
+        if self.generic {
+            products.push(("a_0".to_string(), AdemBasisElement {
+                degree : 1,
+                bocksteins : 1,
+                excess : 0,
+                ps : vec![]
+            }));
+            products.push(("h_0".to_string(), AdemBasisElement {
+                degree : (2*self.p-2) as i32,
+                bocksteins : 0,
+                excess : 0,
+                ps : vec![1]
+            }));
+            max_degree = (2 * self.p - 2) as i32;
+        } else {
+            for i in 0..4 {
+                let degree = 1 << i; // degree is 2^hi
+                let ps = vec![degree as u32];
+                products.push((format!("h_{}", i), AdemBasisElement {
+                    degree,
+                    bocksteins : 0,
+                    excess : 0,
+                    ps
+                }));
+            }
+            max_degree = 1 << 3;
+        }
+
+        self.compute_basis(max_degree);
+        self.filtration_one_products = products.into_iter()
+            .map(|(name, b)| (name, b.degree, self.basis_element_to_index(&b)))
+            .collect();
+    }
+
+    fn compute_basis(&self, max_degree : i32) {
+
+        // assert!(max_degree + genericq <= self.basis_table.len() as i32);
+        let mut next_degree = self.next_degree.lock().unwrap();
+        if max_degree < *next_degree {
+            return;
+        }
+
+        if self.generic {
+            // generateMultiplcationTableGeneric sometimes goes over by one due to its bockstein logic.
+            // rather than testing for this, we take the lazy way out and calculate everything else out one extra step.
+            if *next_degree == 0 {
+                *next_degree = -1;
+            }
+            self.generate_basis_generic(*next_degree + 1, max_degree + 1);
+            self.generate_basis_element_to_index_map(*next_degree + 1, max_degree + 1);
+            if *next_degree == -1 {
+                *next_degree = 0;
+            }
+            self.generate_multiplication_table_generic(*next_degree, max_degree);
+        } else {
+            self.generate_basis2(*next_degree, max_degree);
+            self.generate_basis_element_to_index_map(*next_degree, max_degree);
+            self.generate_multiplication_table_2(*next_degree, max_degree);
+        }
+
+        *next_degree = max_degree + 1;
+        // if self.max_degree 
+        // println!("self.generate_multiplication_table({}, {})", old_max_degree, max_degree);
+        // if self.unstable {
+        //     self.generate_excess_table(old_max_degree, max_degree);
+        // }
+        // Make sure product_list reflects sort order.
+        // for i in 0 .. self.filtrationOneProduct_basisElements.length {
+        //     AdemBasisElement *b = self.filtrationOneProduct_basisElements.list[i];
+        //     if(b->degree < max_degree){
+        //         self->product_list.list[i].index = self.basis_element_to_index(b);
+        //     }
+        // }
+    }
+
+    fn get_dimension(&self, degree : i32, excess : i32) -> usize {
+        if degree < 0 {
+            return 0;
+        }
+        return self.basis_table[degree as usize].len();
+    }
+
+    fn multiply_basis_elements(&self, result : &mut FpVector, coeff : u32, 
+        r_degree : i32, r_index : usize, 
+        s_degree : i32, s_index : usize, excess : i32)
+    {
+        self.multiply(result, coeff, r_degree, r_index, s_degree, s_index, excess);
+    }
+
+    fn json_to_basis(&self, json : Value) -> (i32, usize) {
+        let op : Vec<u32> = serde_json::from_value(json).unwrap();
+        let mut sqs = Vec::with_capacity(op.len());
+        let p = self.p;
+        let q;
+        let mut degree = 0;
+        let mut bocksteins = 0;
+        if self.generic {
+            q = 2*p-2;
+            for (i, sq) in op.iter().enumerate() {
+                if i % 2 == 0 {
+                    degree += sq;
+                    bocksteins |= sq << i/2;
+                } else {
+                    degree += q * sq;
+                    sqs.push(*sq);
+                }
+            }
+        } else {
+            q = 1;
+            for sq in op {
+                degree += q * sq;
+                sqs.push(sq);
+            }
+        }
+        let b = AdemBasisElement {
+            degree : degree as i32,
+            excess : 0,
+            bocksteins,
+            ps : sqs
+        };
+        (degree as i32, *self.basis_element_to_index_map[degree as usize].get(&b).unwrap())
+    }
+
+
+    fn json_from_basis(&self, degree : i32, index : usize) -> Value {
+        let b = self.basis_element_from_index(degree, index);
+        let mut out_sqs = Vec::with_capacity(2*b.ps.len() + 1);
+        let mut bocksteins = b.bocksteins;
+        if self.generic {
+            out_sqs.push(bocksteins & 1);
+            bocksteins >>= 1;
+            for (i, sq) in b.ps.iter().enumerate() {
+                out_sqs.push(*sq);
+                out_sqs.push(bocksteins & 1);
+                bocksteins >>= 1;                
+            }
+        } else {
+            for sq in b.ps.iter() {
+                out_sqs.push(*sq);
+            }
+        }
+        let result = serde_json::to_value(out_sqs).unwrap();
+        result
+    }
+
+
+    fn basis_element_to_string(&self, degree : i32, idx : usize) -> String {
+        format!("{}", self.basis_element_from_index(degree, idx))
+    }
+
+    fn get_generators(&self, degree : i32) -> Vec<usize> {
+        let p = self.prime();
+        if degree == 0 {
+            return vec![];
+        }
+        if self.generic {
+            if degree == 1 {
+                return vec![0];
+            }
+            // Test if degree is q*p^k.
+            let mut temp_degree = degree as u32;
+            if temp_degree % (2*(p-1)) != 0 {
+                return vec![];
+            }
+            temp_degree /= 2*(p - 1);
+            while temp_degree % p == 0 {
+                temp_degree /= p;
+            }
+            if temp_degree != 1 {
+                return vec![];
+            }
+            let idx = self.basis_element_to_index(&AdemBasisElement {
+                degree,
+                excess : 0,
+                bocksteins : 0,
+                ps : vec![degree as u32/(2*p-2)]
+            });
+            return vec![idx];
+        } else {
+            // I guess we're assuming here that not generic ==> p == 2. There's probably tons of places we assume that though.
+            if degree.count_ones() != 1 {
+                return vec![];
+            }
+            let idx = self.basis_element_to_index(&AdemBasisElement {
+                degree,
+                excess : 0,
+                bocksteins : 0,
+                ps : vec![degree as u32]
+            });
+            return vec![idx];
+        }
+    }
+
+    fn decompose_basis_element(&self, degree : i32, idx : usize) -> Vec<(u32, (i32, usize), (i32, usize))> {
+        if self.generic {
+            self.decompose_basis_element_generic(degree, idx)
+        } else {
+            self.decompose_basis_element_2(degree, idx)
+        }
+    }
+
+    /// We return Adem relations $b^2 = 0$, $P^i P^j = \cdots$ for $i < pj$, and $P^i b P^j = \cdots$ for $i < pj + 1$. It suffices to check these because
+    /// they generate all relations.
+    fn get_relations_to_check(&self, degree : i32) -> Vec<Vec<(u32, (i32, usize), (i32, usize))>>{
+        if self.generic && degree == 2 {
+            // beta^2 = 0 is an edge case
+            return vec![vec![(1, (1, 0), (1, 0))]];
+        }
+
+        let p = self.prime();
+        let q = if self.generic { 2*(p - 1) } else { 1 };
+
+        let inadmissible_pairs = combinatorics::get_inadmissible_pairs(p, self.generic, degree);
+        let mut result = Vec::new();
+
+        for (x, b, y) in inadmissible_pairs {
+            let mut relation = Vec::new();
+            // Adem relation
+            let first_sq = self.get_beps_pn(0, x);
+            let second_sq = self.get_beps_pn(b, y);
+            relation.push((p - 1, first_sq, second_sq));
+            for e1 in 0 .. b + 1 {
+                let e2 = b - e1;
+                // e1 and e2 determine where a bockstein shows up.
+                // e1 determines if a bockstein shows up in front 
+                // e2 determines if a bockstein shows up in middle
+                // So our output term looks like b^{e1} P^{x+y-j} b^{e2} P^{j}
+                for j in 0 .. x/p + 1 {
+                    let c = combinatorics::adem_relation_coefficient(p, x, y, j, e1, e2);
+                    if c == 0 { continue; }
+                    let idx = self.basis_element_to_index(&AdemBasisElement{
+                        degree,
+                        excess : 0,
+                        ps : if j == 0 { vec![(x+y) as u32] } else { vec![(x + y - j) as u32, j as u32] },
+                        bocksteins : e1 as u32 | ((e2 as u32) << 1)
+                    });
+                    relation.push((c as u32, (degree, idx), (0, 0)));
+                }
+            }
+            result.push(relation);
+        }
+        return result;
+    }
+}
+
+// static void AdemAlgebra__initializeFields(AdemAlgebraInternal *algebra, uint p, bool generic, bool unstable);
+// uint AdemAlgebra__generateName(AdemAlgebra *algebra); // defined in adem_io
+impl AdemAlgebra {
+    pub fn new(p : u32, generic : bool, unstable : bool) -> Self {
+        crate::fp_vector::initialize_limb_bit_index_table(p);
+        let even_basis_table = OnceVec::new();
+        let basis_table = OnceVec::new();
+        let basis_element_to_index_map = OnceVec::new();
+        let multiplication_table = OnceVec::new();
+        let excess_table = OnceVec::new();
+        Self {
+            p,
+            name : format!("AdemAlgebra(p={})", p),
+            generic,
+            next_degree : Mutex::new(0),
+            unstable,
+            even_basis_table,
+            basis_table,
+            basis_element_to_index_map,
+            multiplication_table,
+            excess_table,
+            sort_order : None,
+            filtration_one_products : Vec::new()
+        }
+    }
+
+    fn generate_basis_even(&self, mut next_degree : i32, max_degree : i32){
+        if next_degree == 0 {
+            let mut table = Vec::with_capacity(1);
+            table.push(
+                AdemBasisElement {
+                    degree : 0,
+                    excess : 0,
+                    bocksteins : 0,
+                    ps : vec![]
+                }
+            );
+            self.even_basis_table.push(table);
+            next_degree += 1;
+        }
+
+        for n in next_degree ..= max_degree {
+            self.generate_basis_even_degreen(n);
+        }
+    }
+
+    fn generate_basis_even_degreen(&self, n : i32){
+        let p = self.p as i32;
+        let mut basis = Vec::new();
+        // Put Sqn into the list.
+        basis.push(
+            AdemBasisElement {
+                degree : n,
+                excess : n,
+                bocksteins : if self.generic { u32::max_value() << 2 } else { 0 },
+                ps : vec![n as u32]
+            }
+        );
+
+        // last = last term. We append (last,) to the end of
+        // elements of degree n - last whose own last square is
+        // at least p * last.
+        // In order for this to be possible, this means that p last <= n - last, 
+        // or (p+1) * last <= n or last <= n/(p+1). We order the squares in decreasing
+        // order of their last element so that as we walk over the previous basis
+        // when we find a square whose end is too small, we can break.
+        for last in (1 .. n/(p+1) + 1).rev() {
+            let previous_basis = &self.even_basis_table[(n-last) as usize];
+            for prev_elt in previous_basis {
+                let prev_elt_p_len = prev_elt.ps.len();
+                let old_last_sq = prev_elt.ps[prev_elt_p_len - 1] as i32;
+                if old_last_sq < p * last {
+                    break;
+                }
+                // Write new basis element to basis element buffer
+                
+                let degree = prev_elt.degree + last;
+                let excess = prev_elt.excess - (p-1)*last;
+                // We're using bocksteins as a bit mask:
+                // A bit in bocksteins shall be set if it's illegal for a bockstein to occur there.
+                let mut bocksteins = prev_elt.bocksteins; 
+                if self.generic{
+                    bocksteins |= if old_last_sq == p*last { 1 << prev_elt_p_len } else { 0 };
+                    bocksteins &= !(1 << (prev_elt_p_len +1));
+                }
+                let mut ps : Vec<u32> = Vec::with_capacity(prev_elt_p_len + 1);
+                for k in &prev_elt.ps {
+                    ps.push(*k);
+                }
+                ps.push(last as u32);
+                basis.push(AdemBasisElement {
+                    degree,
+                    excess,
+                    bocksteins,
+                    ps
+                });
+            }
+        }
+        self.even_basis_table.push(basis);
+    }
+
+
+    fn generate_basis2(&self, next_degree : i32, max_degree : i32){
+        self.generate_basis_even(next_degree, max_degree);
+        for n in next_degree ..= max_degree {
+            let table = &self.even_basis_table[n as usize];
+            self.basis_table.push(table.clone());
+        }
+    }
+
+
+    // Our approach is to pick the bocksteins and the P's separately and merge.
+    fn generate_basis_generic(&self, next_degree : i32, max_degree : i32){
+        self.generate_basis_even(next_degree, max_degree);
+        for n in next_degree ..= max_degree {
+            self.generate_basis_generic_degreen(n);
+        }
+    }
+
+    // Now handle the bocksteins.
+    // We have our Ps in even_basis_table and they contain in their bockstein field
+    // a bit flag that indicates where bocksteins are allowed to go.
+    #[allow(non_snake_case)]
+    fn generate_basis_generic_degreen(&self, n : i32){
+        let p = self.p as i32;
+        let q = 2*(p-1);        
+        let residue = n % q;
+        let mut basis : Vec<AdemBasisElement> = Vec::new();
+        // First we need to know how many bocksteins we'll use so we know how much degree
+        // to assign to the Ps. The Ps all have degree divisible by q=2p-2, so num_bs needs to
+        // be congruent to degree mod q.
+        let num_bs_bound = std::cmp::min(MAX_XI_TAU, (n + 1) as usize);
+        for num_bs in (residue as usize .. num_bs_bound).step_by(q as usize) {
+            let P_deg = (n as usize - num_bs)/ q as usize;
+            // AdemBasisElement_list P_list 
+            let even_basis = &self.even_basis_table[P_deg];
+            for i in (0 .. even_basis.len()).rev() {
+                let P = &even_basis[i];
+                // We pick our P first.
+                if P.ps.len() + 1 < num_bs { // Not enough space to fit the bs.
+                    continue; // Ps ordered in descending length, so none of the later ones will have space either
+                }
+                let bflags = &BOCKSTEIN_TABLE[num_bs];
+                for bocksteins in bflags {
+                    let bocksteins = *bocksteins;
+                    if 32 - bocksteins.leading_zeros() > P.ps.len() as u32 + 1 {
+                        // Too large of a b. We sorted the Ps in descending length order so we can break now.
+                        break;
+                    }
+                    // P->bocksteins contains 1 in locations where the sequence is "just barely admissible" and so 
+                    // adding a bockstein would make it inadmissible.
+                    if bocksteins & P.bocksteins != 0 {
+                        continue;
+                    }
+                    // Okay, everything's good with this bocksteins, P pair so let's add it to our basis.
+                    // Write new basis element to basis element buffer
+                    let degree = n;
+                    let mut excess = 2*P.excess; // Ps contribute 2 to excess
+                    excess += (bocksteins & 1) as i32; // leading bockstein increases excess by 1
+                    let nonleading_bocksteins = bocksteins & ((1<<P.ps.len()) - 1) & !1;
+                    excess -= nonleading_bocksteins.count_ones() as i32; // remaining bocksteins reduce excess by 1
+                    let ps = P.ps.to_vec();
+                    basis.push(AdemBasisElement {
+                        degree,
+                        excess,
+                        bocksteins,
+                        ps
+                    })
+                }
+            }
+        }
+        self.basis_table.push(basis);
+        // if let Some(f) = self.sort_order {
+            // qsort(basisElementBuffer, cur_basis_len, sizeof(AdemBasisElement), algebra->public_algebra.sort_order);
+        // }
+    }
+
+    fn generate_basis_element_to_index_map(&self, next_degree : i32, max_degree : i32){
+        for n in next_degree ..= max_degree {
+            let basis = &self.basis_table[n as usize];
+            let mut map = HashMap::with_capacity(basis.len());
+            for i in 0 .. basis.len() {
+                map.insert(basis[i].clone(), i);
+            }
+            self.basis_element_to_index_map.push(map);
+        }
+    }
+
+    pub fn basis_element_from_index(&self, degree : i32, idx : usize) -> &AdemBasisElement {
+        &self.basis_table[degree as usize][idx]
+    }
+
+    pub fn basis_element_to_index(&self, elt : &AdemBasisElement) -> usize {
+        if let Some(idx) = self.basis_element_to_index_map[elt.degree as usize].get(elt) {
+            *idx
+        } else {
+            println!("Didn't find element: {:?}", elt);
+            assert!(false);
+            0
+        }
+    }
+
+    fn tail_of_basis_element_to_index(&self, mut elt : AdemBasisElement, idx : u32, q : u32) -> (AdemBasisElement, usize) {
+        let degree = elt.degree;
+        let bocksteins = elt.bocksteins;
+        for i in 0..idx as usize {
+            elt.degree -= (q * elt.ps[i] + (elt.bocksteins & 1)) as i32;
+            elt.bocksteins >>= 1;            
+        }
+        unsafe { elt.ps = shift_vec(elt.ps, idx as isize); }
+        let result  = self.basis_element_to_index(&elt);
+        unsafe { elt.ps = shift_vec(elt.ps, -(idx as isize)); }
+        elt.degree = degree;
+        elt.bocksteins = bocksteins;
+        return (elt, result);
+    }
+
+    fn generate_multiplication_table_2(&self, mut next_degree : i32, max_degree : i32){
+        // degree -> first_square -> admissibile sequence idx -> result vector
+        if next_degree == 0 {
+            self.multiplication_table.push(Vec::new());
+            next_degree += 1;
+        }
+        for n in next_degree ..= max_degree {
+            let mut table : Vec<Vec<FpVector>> = Vec::with_capacity((n + 1) as usize);
+            table.push(Vec::with_capacity(0));
+            for x in 1 .. n + 1 {
+                let dimension = self.get_dimension(n - x, -1);
+                table.push(Vec::with_capacity(dimension));
+            }
+            for x in (1 .. n + 1).rev() {
+                for idx in 0 .. self.get_dimension(n - x, -1) {
+                    let res = self.generate_multiplication_table2_step(&table, n, x, idx);
+                    table[x as usize].push(res);
+                }
+                let dimension = self.get_dimension(n - x, -1);
+                assert!(table[x as usize].len() == dimension);
+            }
+            self.multiplication_table.push(table);
+        }
+    }
+
+    fn generate_multiplication_table2_step(&self, table : &Vec<Vec<FpVector>>, n : i32, x : i32, idx : usize) -> FpVector {
+        let output_dimension = self.get_dimension(n, -1);
+        let mut result = FpVector::new(self.p, output_dimension, 0);
+        let cur_basis_elt = self.basis_element_from_index(n-x, idx);
+        let mut working_elt = AdemBasisElement {
+            degree : n,
+            excess : 0,
+            bocksteins : 0,
+            ps : Vec::with_capacity(cur_basis_elt.ps.len() + 1)
+        };
+        let x = x as u32;        
+        working_elt.ps.push(x);
+        for cur_p in &cur_basis_elt.ps {
+            working_elt.ps.push(*cur_p);
+        }
+        // println!("working_elt: {:?}", working_elt);
+        assert!(working_elt.ps.len() == working_elt.ps.capacity());
+        // Be careful to deal with the case that cur_basis_elt has length 0            
+        // If the length is 0 or the sequence is already admissible, we can just write a 1 in the answer
+        // and continue.
+        if cur_basis_elt.ps.len() == 0 || x >= 2*cur_basis_elt.ps[0] {
+            let out_idx = self.basis_element_to_index(&working_elt);
+            result.add_basis_element(out_idx, 1);
+            return result;
+        }
+        let y = working_elt.ps[1];
+        // We only needed the extra first entry to perform the lookup if our element
+        // happened to be admissible. Otherwise, take the rest of the list and forget about it.
+        working_elt.degree -= working_elt.ps[0] as i32;
+        unsafe { working_elt.ps = shift_vec(working_elt.ps, 1) };
+        for j in 0 .. 1 + x/2 {
+            if combinatorics::adem_relation_coefficient(2, x, y, j, 0, 0) == 0 {
+                continue;
+            }
+            if j==0 {
+                working_elt.ps[0] = x + y;
+                working_elt.degree += x as i32;
+                // In this case the result is guaranteed to be admissible so we can immediately add it to result
+                let out_idx = self.basis_element_to_index(&working_elt);
+                result.add_basis_element(out_idx, 1);
+                continue;
+            }
+            // Now we need to reduce Sqj * (rest of Sqs)
+            // The answer to this is in the table we're currently making.
+            let tuple = self.tail_of_basis_element_to_index(working_elt, 1, 1);
+            working_elt = tuple.0;
+            let working_elt_idx = tuple.1;
+            // total degree -> first sq -> idx of rest of squares
+            let rest_reduced = &self.multiplication_table[(n as u32 - (x + y) + j) as usize][j as usize][working_elt_idx];
+            for (i, coeff) in rest_reduced.iter().enumerate() {
+                if coeff == 0 {
+                    continue;
+                }
+                // Reduce Sq^{x+y-j} * whatever square using the table in the same degree, larger index
+                // Since we're doing the first squares in decreasing order and x + y - j > x, 
+                // we already calculated this.
+                let source = &table[(x + y - j) as usize][i as usize];
+                result.add(source, 1);
+            }
+        }
+        unsafe { working_elt.ps = shift_vec(working_elt.ps, -1) };
+        return result;
+    }
+
+    fn generate_multiplication_table_generic(&self, mut next_degree : i32, max_degree : i32){
+        // degree -> first_square -> admissibile sequence idx -> result vector
+        let p = self.p as i32;
+        let q = 2*p-2;
+        if next_degree == 0 {
+            self.multiplication_table.push(Vec::new());
+            next_degree += 1;
+        }
+        // Okay so this is really confusing. The way the table is represented, first_square = 2n represents P^n 
+        // and first_square = 2n + 1 represents b P^n
+        // It is very easy to work out the product b P^n * x from the product P^n * x because b multiplication is exact. 
+        // We drop terms starting with a b and add a b to the start of terms that don't start with a b.
+        // b (P^n * x) lands in a degree one higher than the degree of P^n * x. So we fill out the even first_square entries of
+        // the degree n table at the same time as the odd first_square entries of the n + 1 table. At the end we get a half filled
+        // table which we throw away. When we start the next time, we have to start back one degree and reconstruct the odd half
+        // of the table in degree old_max_degree (we also reconstruct the even part of the table in degree old_max_degree - 1 and 
+        // throw it away).
+        // This logic makes the next ~30 lines of code a little confusing.
+        let mut tables : Vec<Option<Vec<Vec<FpVector>>>> = Vec::with_capacity((max_degree - next_degree + 3) as usize);
+        for n in next_degree - 1 ..= max_degree + 1 {
+            let output_dimension = self.get_dimension(n, -1);
+            let num_entries = 2*(n/q + 1) as usize;
+            let mut table : Vec<Vec<FpVector>> = Vec::with_capacity(num_entries);
+            for i in 0 .. n/q + 1 {
+                for b in 0 .. 2 {
+                    let dimension = self.get_dimension(n - q*i - b, -1);
+                    let entry : Vec<FpVector> = Vec::with_capacity(dimension);                    
+                    table.push(entry);
+                }
+            }
+            tables.push(Some(table));
+        }
+        let mut table;
+        let mut next_table = tables[0].take().unwrap();
+        for n in next_degree - 1 ..= max_degree {
+            table = next_table;
+            next_table = tables[(n - next_degree + 2) as usize].take().unwrap();
+            for x in (0 .. n/q + 1).rev() {
+                let x_index = x << 1;
+                let beta_x_index = x_index | 1;
+                for idx in 0 .. self.get_dimension(n - q*x, -1) {
+                    let (result, beta_result) = self.generate_multiplication_table_generic_step(&table, n, x, idx);
+                    table[x_index as usize].push(result);
+                    next_table[beta_x_index as usize].push(beta_result);
+                }
+            }        
+            if n >= next_degree {
+                self.multiplication_table.push(table);
+            }
+        }
+    }
+
+    fn generate_multiplication_table_generic_step(&self, table : &Vec<Vec<FpVector>>,  n : i32, x : i32, idx : usize) -> (FpVector, FpVector){
+        let x = x as u32;
+        let p = self.p;
+        let q = 2*p-2;
+        let output_dimension = self.get_dimension(n, -1);
+        let beta_output_dimension = self.get_dimension(n + 1, -1);
+        let mut result = FpVector::new(self.p, output_dimension, 0);
+        let mut beta_result = FpVector::new(self.p, beta_output_dimension, 0);
+        
+        let cur_basis_elt = self.basis_element_from_index(n - (q * x) as i32, idx);
+
+        let x_len = (x>0) as usize;
+        let mut working_elt = AdemBasisElement {
+            degree : n,
+            excess : 0,
+            bocksteins : cur_basis_elt.bocksteins << x_len,
+            ps : Vec::with_capacity(cur_basis_elt.ps.len() + x_len)
+        };
+        
+        if x > 0 {
+            working_elt.ps.push(x);
+        }
+        for cur_p in &cur_basis_elt.ps {
+            working_elt.ps.push(*cur_p);
+        }
+
+        // Enough space to fit Sq^x * (rest of Sqs)
+        // Be careful to deal with the case that cur_basis_elt has length 0            
+        // If the length is 0 or the sequence is already admissible, we can just write a 1 in the answer
+        // and continue.
+        let b = cur_basis_elt.bocksteins & 1;
+        if cur_basis_elt.ps.len() == 0 || x == 0 || x >= p*cur_basis_elt.ps[0] + b {
+            let mut out_idx = self.basis_element_to_index(&working_elt);
+            result.add_basis_element(out_idx, 1);
+            if working_elt.bocksteins & 1 == 1 {
+                // Two bocksteins run into each other (only possible when x=0)
+                return (result, beta_result);
+            }
+            working_elt.bocksteins |= 1;
+            working_elt.degree += 1;
+            out_idx = self.basis_element_to_index(&working_elt);
+            beta_result.add_basis_element(out_idx, 1);
+            return (result, beta_result);
+        }
+        let y = cur_basis_elt.ps[0];     
+        // We only needed the extra first entry to perform the lookup if our element
+        // happened to be admissible. Otherwise, take the rest of the list and forget about it.
+        // (To prevent segfault, we have to reverse this before working_elt goes out of scope!)
+        working_elt.degree -= (q*x) as i32;
+        working_elt.degree -= (working_elt.bocksteins & 1) as i32;
+        working_elt.bocksteins >>= 1;
+        let start_working_elt_degree = working_elt.degree;
+        let start_working_elt_bocksteins = working_elt.bocksteins;
+        unsafe { working_elt.ps = shift_vec(working_elt.ps, 1); }
+        // Adem relation
+        for e1 in 0 .. b + 1 {
+            let e2 = b - e1;
+            // e1 and e2 determine where a bockstein shows up.
+            // e1 determines if a bockstein shows up in front 
+            // e2 determines if a bockstein shows up in middle
+            // So our output term looks like b^{e1} P^{x+y-j} b^{e2} P^{j}
+            for j in 0 .. x/p + 1 {
+                let c = combinatorics::adem_relation_coefficient(p, x, y, j, e1, e2);
+                if c == 0 {
+                    continue;
+                }
+                if j == 0 {
+                    if e2 & (working_elt.bocksteins >> 1) == 1 {
+                        // Two bocksteins run into each other:
+                        // P^x b P^y b --> P^{x+y} b b = 0
+                        continue;
+                    }
+                    working_elt.ps[0] = x + y;
+                    working_elt.degree += (q * x) as i32;
+                    // Mask out bottom bit of original bocksteins.
+                    working_elt.bocksteins &= !1;
+                    // Now either the front bit or idx + 1 might need to be set depending on e1 and e2.
+                    working_elt.bocksteins |= e1;
+                    working_elt.bocksteins |= e2 << 1;
+                    // In this case the result is guaranteed to be admissible so we can immediately add it to result
+                    let out_idx = self.basis_element_to_index(&working_elt);
+                    result.add_basis_element(out_idx, c);
+                    if e1==0 {
+                        working_elt.bocksteins |= 1;
+                        working_elt.degree += 1;
+                        let out_idx = self.basis_element_to_index(&working_elt);
+                        beta_result.add_basis_element(out_idx, c);
+                    }
+                    working_elt.degree = start_working_elt_degree;
+                    working_elt.bocksteins = start_working_elt_bocksteins;
+                    continue;
+                }
+                working_elt.degree = n - (q*(x + y) + b) as i32;
+                working_elt.bocksteins >>= 1;
+                // Now we need to reduce b^{e2} P^j * (rest of term)
+                // The answer to this is in the table we're currently making.
+                unsafe { working_elt.ps = shift_vec(working_elt.ps, 1); }
+                let working_elt_idx = self.basis_element_to_index(&working_elt);
+                unsafe { working_elt.ps = shift_vec(working_elt.ps, -1); }
+                let bj_idx = (j<<1) + e2;
+                // (rest of term) has degree n - q*(x + y) - b, 
+                // b^{e2} P^j has degree q*j + e2, so the degree of the product is the sum of these two quantities.
+                let bj_degree = (q*j + e2) as i32;
+                let bpj_rest_degree = working_elt.degree + bj_degree;
+                // total degree ==> b^eP^j ==> rest of term idx ==> Vector
+                let rest_of_term = &self.multiplication_table[bpj_rest_degree as usize][bj_idx as usize][working_elt_idx];
+                for (rest_of_term_idx, rest_of_term_coeff) in rest_of_term.iter().enumerate() {
+                    if rest_of_term_coeff == 0 {
+                        continue;
+                    }
+                    // Reduce P^{x+y-j} * whatever square using the table in the same degree, larger index
+                    // Since we're doing the first squares in decreasing order and x + y - j > x, 
+                    // we already calculated this.
+                    let bj_idx = (((x+y-j) << 1) + e1) as usize;
+                    let output_vector = &table[bj_idx][rest_of_term_idx];
+                    result.add(output_vector, (c*rest_of_term_coeff)%p);
+                    for (output_index, output_value) in output_vector.iter().enumerate() {
+                        if output_value == 0 {
+                            continue;
+                        }
+                        let mut z = self.basis_element_from_index(n, output_index).clone();
+                        if z.bocksteins & 1 == 0 {
+                            z.bocksteins |= 1;
+                            z.degree += 1;
+                            let idx = self.basis_element_to_index(&z);
+                            beta_result.add_basis_element(idx, (output_value * c * rest_of_term_coeff) % p);
+                        }
+                    }
+                }
+                working_elt.degree = start_working_elt_degree;
+                working_elt.bocksteins = start_working_elt_bocksteins;
+            }
+        }
+        unsafe { working_elt.ps = shift_vec(working_elt.ps, -1); }
+        return (result, beta_result)
+    }
+
+
+    pub fn multiply(&self, result : &mut FpVector, coeff : u32, 
+                            r_degree : i32, r_index : usize, 
+                            s_degree : i32, s_index : usize, excess : i32)
+    {
+        if coeff == 0 {
+            return;
+        }
+        assert!(r_index < self.get_dimension(r_degree, excess + s_degree));
+        assert!(s_index < self.get_dimension(s_degree, excess));
+
+        if s_degree == 0 {
+            // If s is of length 0 then max_idx "r->P_length" is off the edge of the list and it segfaults.
+            // Avoid this by returning early in this case.
+            result.add_basis_element(r_index, coeff);
+            return;
+        }
+        let r = self.basis_element_from_index(r_degree, r_index);
+        let s = self.basis_element_from_index(s_degree, s_index);
+        let mut monomial = AdemBasisElement {
+            degree : r.degree + s.degree,
+            excess : 0,
+            bocksteins : 0,
+            ps : Vec::with_capacity(r.ps.len() + s.ps.len())
+        };
+        if self.generic && (r.bocksteins >> r.ps.len()) & s.bocksteins & 1 == 1 {
+            // If there is a bockstein at the end of r and one at the beginning of s, these run into each other
+            // and the output is 0.
+            return;
+        } else if self.generic {
+            monomial.bocksteins = r.bocksteins;
+            monomial.bocksteins |= s.bocksteins << (r.ps.len());
+        }
+        
+        for cur_p in &r.ps {
+            monomial.ps.push(*cur_p);
+        }
+        for cur_p in &s.ps {
+            monomial.ps.push(*cur_p);
+        }        
+        assert!(monomial.ps.len() == r.ps.len() + s.ps.len());
+        if self.generic {
+            // If r ends in a bockstein, we need to move it over because we consider
+            // the monomial from right to left in chunks like bP^i. The b from the end of r gets donated
+            // to the P from the beginning of s.
+            let leading_degree = r.degree - ((r.bocksteins >> r.ps.len()) & 1) as i32;
+            self.make_mono_admissible_generic(result, coeff, monomial, r.ps.len() as i32 - 1, leading_degree, excess, true);
+        } else {
+            self.make_mono_admissible_2(result, monomial, r.ps.len() as i32 - 1, r.degree, excess, true);
+        }
+    }
+
+    pub fn make_mono_admissible(&self, result : &mut FpVector, coeff : u32, monomial : AdemBasisElement, excess : i32){
+        let q = if self.generic { 2 * self.p - 2 } else { 1 };
+        let mut leading_degree = monomial.degree - (q * monomial.ps[monomial.ps.len() - 1]) as i32;
+        let idx = monomial.ps.len() as i32 - 2;    
+        if self.generic {
+            leading_degree -= ((monomial.bocksteins >> (monomial.ps.len() - 1)) & 1) as i32;
+            self.make_mono_admissible_generic(result, coeff, monomial, idx, leading_degree, excess, false);
+        } else {
+            self.make_mono_admissible_2(result, monomial, idx, leading_degree, excess, false);
+        }
+    }
+
+    /**
+    * Reduce a Steenrod monomial at the prime 2.
+    * # Arguments:
+    *  * `algebra` - an Adem algebra. This would be a method of class AdemAlgebra.
+    *  * `result`  - Where we put the result
+    *  * `monomial` - a not necessarily admissible Steenrod monomial which we will reduce.
+    *                We destroy monomial->Ps.
+    *  * `idx` - the only index to check for inadmissibility in the input (we assume that we've gotten
+    *           our input as a product of two admissible sequences.)
+    *  * `leading_degree` - the degree of the squares between 0 and idx (so of length idx + 1)
+    */
+    fn make_mono_admissible_2(
+        &self, result : &mut FpVector, mut monomial : AdemBasisElement,
+        mut idx : i32, mut leading_degree : i32, excess : i32, stop_early : bool
+    ){
+        while idx < 0 || idx as usize == monomial.ps.len() - 1 || monomial.ps[idx as usize] >= 2*monomial.ps[idx as usize + 1] {
+            if idx < 0 || stop_early {
+                // Admissible so write monomial to result.
+                let idx = self.basis_element_to_index(&monomial);
+                // If excess is too large, quit. It's faster to check this by comparing idx to dimension
+                // than to use fromIndex because fromIndex  dereferences a hash map.
+                if self.unstable && idx >= self.get_dimension(monomial.degree, excess) {
+                    return;
+                }
+                result.add_basis_element(idx, 1);
+                return;
+            }
+            leading_degree -= monomial.ps[idx as usize] as i32;
+            idx -= 1;
+        }
+        let tuple = self.tail_of_basis_element_to_index(monomial, idx as u32 + 1, 1);
+        monomial = tuple.0;
+        let adm_idx = tuple.1;
+        let x = monomial.ps[idx as usize] as i32;
+        let tail_degree = monomial.degree - leading_degree + x;
+        let reduced_tail = &self.multiplication_table[tail_degree as usize][x as usize][adm_idx];
+        for (it_idx, it_value) in reduced_tail.iter().enumerate() {
+            if it_value == 0 {
+                continue;
+            }
+            let cur_tail_basis_elt = self.basis_element_from_index(tail_degree, it_idx);
+            let mut new_monomial = AdemBasisElement {
+                degree : monomial.degree,
+                excess : -1,
+                bocksteins : 0,
+                ps : Vec::with_capacity(idx as usize + cur_tail_basis_elt.ps.len())
+            };
+            for i in 0..idx {
+                new_monomial.ps.push(monomial.ps[i as usize]);
+            }
+            for cur_p in &cur_tail_basis_elt.ps {
+                new_monomial.ps.push(*cur_p);
+            }
+            self.make_mono_admissible_2(result, new_monomial, idx - 1, leading_degree - x, excess, stop_early);
+        }
+    }
+
+    fn make_mono_admissible_generic(
+        &self, result : &mut FpVector, coeff : u32, mut monomial : AdemBasisElement,
+        mut idx : i32, mut leading_degree : i32, excess : i32, stop_early : bool        
+    ){
+        let p = self.p;
+        let q = 2*p-2;
+        // Check for admissibility
+        let mut b1 = 0;
+        if idx >= 0 {
+            b1 = (monomial.bocksteins >> idx) & 1;
+        }
+        let b2 = (monomial.bocksteins >> (idx+1)) & 1;
+        while idx < 0 || idx == monomial.ps.len() as i32 - 1 || monomial.ps[idx as usize] >= p*monomial.ps[idx as usize + 1] + b2 {
+            if idx < 0 || stop_early {
+                // Admissible so write monomial to result.
+                let idx = self.basis_element_to_index(&monomial);
+                if self.unstable && idx >= self.get_dimension(monomial.degree, excess) {
+                    return;
+                }
+                result.add_basis_element(idx, coeff);
+                return;
+            }
+            leading_degree -= (q * monomial.ps[idx as usize]) as i32;
+            leading_degree -= ((monomial.bocksteins >> idx) & 1) as i32;
+            idx -= 1;
+        }
+        let tuple = self.tail_of_basis_element_to_index(monomial, idx as u32 + 1, q);
+        monomial = tuple.0;
+        let adm_idx = tuple.1;
+        // Notice how much we avoid bockstein twiddling here. It's all hidden in multiplication_table =)
+        let x = monomial.ps[idx as usize];
+        let bx = (x << 1) + b1;
+        let tail_degree = monomial.degree - leading_degree + (q*x + b1) as i32;
+        let reduced_tail = &self.multiplication_table[tail_degree as usize][bx as usize][adm_idx];
+        let dim = self.get_dimension(tail_degree, excess);    
+        for (it_idx, it_value) in reduced_tail.iter().enumerate() {
+            if it_value == 0 {
+                continue;
+            }
+            if it_idx >= dim {
+                break;
+            }
+            let cur_tail_basis_elt = self.basis_element_from_index(tail_degree, it_idx);
+            let mut new_monomial = AdemBasisElement {
+                degree : monomial.degree,
+                excess : -1,
+                bocksteins : 0,
+                ps : Vec::with_capacity(idx as usize + cur_tail_basis_elt.ps.len())
+            };            
+            for i in 0..idx {
+                new_monomial.ps.push(monomial.ps[i as usize]);
+            }
+            for cur_p in &cur_tail_basis_elt.ps {
+                new_monomial.ps.push(*cur_p);
+            }
+            new_monomial.bocksteins = monomial.bocksteins & ((1<<idx)-1);
+            new_monomial.bocksteins |= cur_tail_basis_elt.bocksteins << idx;
+            let new_leading_degree = leading_degree - (q*x + b1) as i32;
+            self.make_mono_admissible_generic(result, (coeff * it_value) % p, new_monomial, idx - 1, new_leading_degree, excess, stop_early);
+        }
+    }
+
+
+    fn decompose_basis_element_2(&self, degree : i32, idx : usize) -> Vec<(u32, (i32, usize), (i32, usize))> {
+        let b = self.basis_element_from_index(degree, idx); 
+        if b.ps.len() > 1 {
+            let degree_first = b.ps[0] as i32;
+            let degree_rest = b.degree - b.ps[0] as i32;
+            let ps_rest = b.ps[1..].to_vec();
+            let idx_first = self.basis_element_to_index(&AdemBasisElement {
+                degree : degree_first,
+                excess : 0,
+                bocksteins : 0,
+                ps : vec![b.ps[0]]
+            });
+            let idx_rest = self.basis_element_to_index(&AdemBasisElement {
+                degree : degree_rest,
+                excess : 0,
+                bocksteins : 0,
+                ps : ps_rest
+            });
+            return vec![(1,(degree_first, idx_first), (degree_rest, idx_rest))];
+        }
+        let sq = b.ps[0];
+        let tz = sq.trailing_zeros();
+        let first_sq = 1 << tz;
+        let second_sq = sq ^ first_sq;
+        let first_degree = first_sq as i32;
+        let second_degree = second_sq as i32;
+        let first_idx = self.basis_element_to_index(&AdemBasisElement {
+            degree : first_degree,
+            excess : 0,
+            bocksteins : 0,
+            ps : vec![first_sq]
+        });
+        let second_idx = self.basis_element_to_index(&AdemBasisElement {
+            degree : second_degree,
+            excess : 0,
+            bocksteins : 0,
+            ps : vec![second_sq]
+        });
+        let mut out_vec = FpVector::new(2, self.get_dimension(degree, -1), 0);
+        self.multiply_basis_elements(&mut out_vec, 1, first_degree, first_idx, second_degree, second_idx, -1);
+        out_vec.set_entry(idx, 0);
+        let mut result = Vec::new();
+        result.push((1, (first_degree, first_idx), (second_degree, second_idx)));
+        for (i, v) in out_vec.iter().enumerate() {
+            if v == 0 {
+                continue;
+            }
+            result.extend(self.decompose_basis_element_2(degree, i));
+        }
+        return result;
+    }
+
+    fn decompose_basis_element_generic(&self, degree : i32, idx : usize) -> Vec<(u32, (i32, usize), (i32, usize))> {
+        let p = self.prime();
+        let b = self.basis_element_from_index(degree, idx); 
+        let leading_bockstein_idx = 1;// << (b.ps.len());
+        if b.bocksteins & leading_bockstein_idx != 0 {
+            let mut b_new = b.clone();
+            b_new.bocksteins ^= leading_bockstein_idx;
+            b_new.degree -= 1;
+            let first_degree = 1;
+            let first_idx = 0;                
+            let rest_degree = b_new.degree;
+            let rest_idx = self.basis_element_to_index(&b_new);
+            return vec![(1, (first_degree, first_idx), (rest_degree, rest_idx))];
+        } 
+        if b.bocksteins != 0 || b.ps.len() != 1 {
+            let first_degree = (b.ps[0] * 2 * (p-1)) as i32;
+            let rest_degree = b.degree - first_degree;
+            let ps_first = vec![b.ps[0]];
+            let ps_rest = b.ps[1..].to_vec();
+            let first = AdemBasisElement {
+                degree : first_degree,
+                bocksteins : 0,
+                excess : 0,
+                ps : ps_first
+            };
+            let rest = AdemBasisElement {
+                degree : rest_degree,
+                bocksteins : b.bocksteins >> 1,
+                excess : 0,
+                ps : ps_rest
+            };
+            let first_idx = self.basis_element_to_index(&first);
+            let rest_idx = self.basis_element_to_index(&rest);
+            return vec![(1, (first_degree, first_idx), (rest_degree, rest_idx))];
+        }
+        
+        let sq = b.ps[0];
+        let mut pow = 1;
+        {
+            let mut temp_sq = sq;
+            while temp_sq % p == 0 {
+                temp_sq /= p;
+                pow *= p;
+            }
+        }
+
+        let first_sq = pow;
+        let second_sq = sq - first_sq;
+        let first_degree = (first_sq * 2*(p-1)) as i32;
+        let second_degree = (second_sq * 2*(p-1)) as i32;
+        let first_idx = self.basis_element_to_index(&AdemBasisElement {
+            degree : first_degree,
+            excess : 0,
+            bocksteins : 0,
+            ps : vec![first_sq]
+        });
+        let second_idx = self.basis_element_to_index(&AdemBasisElement {
+            degree : second_degree,
+            excess : 0,
+            bocksteins : 0,
+            ps : vec![second_sq]
+        });
+        let mut out_vec = FpVector::new(p, self.get_dimension(degree, -1), 0);
+        self.multiply_basis_elements(&mut out_vec, 1, first_degree, first_idx, second_degree, second_idx, -1);
+        let mut result = Vec::new();
+        let c = out_vec.get_entry(idx);
+        assert!(c != 0);
+        let c_inv = combinatorics::inverse(p, p - c);        
+        result.push((((p - 1) * c_inv) % p, (first_degree, first_idx), (second_degree, second_idx)));
+        out_vec.set_entry(idx, 0);
+        for (i, v) in out_vec.iter().enumerate() {
+            if v == 0 {
+                continue;
+            }
+            let (c, t1, t2) = self.decompose_basis_element_generic(degree, i)[0];
+            result.push(((c_inv * c * v) % p, t1, t2));
+        }
+        return result;
+    }
+
+    pub fn get_beps_pn(&self, e : u32, x : u32) -> (i32, usize) {
+        let p = self.prime();
+        let q = if self.generic { 2 * p - 2} else { 1 };
+        let degree = (x * q + e) as i32;
+        let index = self.basis_element_to_index(&AdemBasisElement {
+            degree,
+            excess : 0,
+            bocksteins : e,
+            ps : vec![x]
+        });
+        return (degree, index);
+    }
+}
+
+
+// void AdemAlgebra__generateExcessTable(AdemAlgebraInternal *algebra, int old_max_degree, int max_degree){
+//     algebra->excess_table = realloc(algebra->excess_table, sizeof(uint*)*max_degree);
+//     for(int n=old_max_degree; n<max_degree; n++){
+//         uint dim = AdemAlgebra_getDimension((Algebra*)algebra, n, -1);
+//         algebra->excess_table[n] = malloc(n * sizeof(uint));
+//         uint cur_excess = 0;
+//         for(uint i=0; i < dim; i++){
+//             AdemBasisElement *elt = AdemAlgebra_basisElement_fromIndex((AdemAlgebra*)algebra, n, i);
+//             for(int j=cur_excess; j<elt->excess; j++){
+//                 algebra->excess_table[n][j] = i;
+//             }
+//             cur_excess = elt->excess;
+//         }
+//         for(int j=cur_excess; j<n; j++){
+//             algebra->excess_table[n][j] = dim;
+//         }        
+//     }
+// }
+
+// uint AdemAlgebra_getDimension_unstable(Algebra *this, int degree, int excess){
+//     assert(degree < this->max_degree);
+//     if(degree < 0){
+//         return 0;
+//     }
+//     AdemAlgebraInternal *algebra = (AdemAlgebraInternal*) this;
+//     if(excess >= degree){
+//         return algebra->basis_table[degree].length;
+//     }
+//     return algebra->excess_table[degree][excess];
+// }
+
+#[cfg(test)]
+mod tests {
+    use super::*;
+
+    #[test]
+    #[allow(non_snake_case)]
+    fn test_adem(){
+        let p = 2;
+        let A = AdemAlgebra::new(p, p != 2, false);
+        A.compute_basis(10);
+        let r_deg = 4;
+        let r_idx = 0;
+        let s_deg = 5;
+        let s_idx = 0;
+        let out_deg = r_deg + s_deg;
+        let mut result1 = FpVector::new(p, A.get_dimension(out_deg, 0), 0);
+        let mut result2 = FpVector::new(p, A.get_dimension(out_deg, 0), 3);
+        A.multiply_basis_elements(&mut result1, 1, r_deg, r_idx, s_deg, s_idx, 0);
+        A.multiply_basis_elements(&mut result2, 1, r_deg, r_idx, s_deg, s_idx, 0);
+        println!("result : {}", A.element_to_string(out_deg, &result1));
+        println!("result : {}", A.element_to_string(out_deg, &result2));
+    }
+
+    use rstest::rstest_parametrize;
+
+    #[rstest_parametrize(p, max_degree,
+        case(2, 32),
+        case(3, 106)    
+    )]
+    fn test_adem_basis(p : u32, max_degree : i32){
+        let algebra = AdemAlgebra::new(p, p != 2, false);
+        algebra.compute_basis(max_degree); // TODO: Why is this +1 needed to pass test?
+        for i in 1 .. max_degree {
+            let dim = algebra.get_dimension(i, -1);
+            for j in 0 .. dim {
+                let b = algebra.basis_element_from_index(i, j);
+                assert_eq!(algebra.basis_element_to_index(&b), j);
+                let json = algebra.json_from_basis(i, j);
+                let new_b = algebra.json_to_basis(json);
+                assert_eq!(new_b, (i, j));
+            }
+        }
+    }
+
+    #[rstest_parametrize(p, max_degree,
+        case(2, 32),
+        case(3, 106)    
+    )]
+    fn test_adem_decompose(p : u32, max_degree : i32){
+        let algebra = AdemAlgebra::new(p, p != 2, false);
+        algebra.compute_basis(max_degree);
+        for i in 1 .. max_degree {
+            let dim = algebra.get_dimension(i, -1);
+            let gens = algebra.get_generators(i);
+            println!("i : {}, gens : {:?}", i, gens);
+            let mut out_vec = FpVector::new(p, dim, 0);
+            for j in 0 .. dim {
+                if gens.contains(&j){
+                    continue;
+                }
+                for (coeff, (first_degree, first_idx), (second_degree, second_idx)) in algebra.decompose_basis_element(i, j) {
+                    print!("{} * {} * {}  +  ", coeff, algebra.basis_element_to_string(first_degree,first_idx), algebra.basis_element_to_string(second_degree, second_idx));
+                    algebra.multiply_basis_elements(&mut out_vec, coeff, first_degree, first_idx, second_degree, second_idx, -1);
+                }
+                assert!(out_vec.get_entry(j) == 1, 
+                    format!("{} != {}", algebra.basis_element_to_string(i, j), algebra.element_to_string(i, &out_vec)));
+                out_vec.set_entry(j, 0);
+                assert!(out_vec.is_zero(), 
+                    format!("\n{} != {}", 
+                        algebra.basis_element_to_string(i, j), algebra.element_to_string(i, &out_vec)));
+            }
+        }
+    }
+
+    use crate::module::ModuleFailedRelationError;
+    #[rstest_parametrize(p, max_degree,
+        case(2, 32),
+        case(3, 106)    
+    )]
+    fn test_adem_relations(p : u32, max_degree : i32){
+        let algebra = AdemAlgebra::new(p, p != 2, false);
+        algebra.compute_basis(max_degree);
+        let mut output_vec = FpVector::new(p, 0, 0);
+        for i in 1 .. max_degree {
+            output_vec.clear_slice();
+            let output_dim = algebra.get_dimension(i, -1);
+            if output_dim > output_vec.get_dimension() {
+                output_vec = FpVector::new(p, output_dim, 0);
+            }
+            output_vec.set_slice(0, output_dim);
+            let relations = algebra.get_relations_to_check(i);
+            for relation in relations {
+                for (coeff, (deg_1, idx_1), (deg_2, idx_2)) in &relation {
+                    algebra.multiply_basis_elements(&mut output_vec, *coeff, *deg_1, *idx_1, *deg_2, *idx_2, -1);
+                }
+                if !output_vec.is_zero() {
+                    let mut relation_string = String::new();
+                    for (coeff, (deg_1, idx_1), (deg_2, idx_2)) in &relation {
+                        relation_string.push_str(&format!("{} * {} * {}  +  ", 
+                            *coeff, 
+                            &algebra.basis_element_to_string(*deg_1, *idx_1), 
+                            &algebra.basis_element_to_string(*deg_2, *idx_2))
+                        );
+                    }
+                    relation_string.pop(); relation_string.pop(); relation_string.pop();
+                    relation_string.pop(); relation_string.pop();
+                    let value_string = algebra.element_to_string(i as i32, &output_vec);
+                    assert!(false,
+                        format!("{}", ModuleFailedRelationError {relation : relation_string, value : value_string})
+                    );
+                }
+            }
+        }
+    }
+}