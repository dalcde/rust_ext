--- conflicted
+++ resolved
@@ -1,99 +1,95 @@
-use std::sync::{Mutex, MutexGuard};
-
-<<<<<<< HEAD
-use crate::fp_vector::{FpVector, FpVectorT};
-=======
-use std::rc::Rc;
-use crate::fp_vector::FpVector;
->>>>>>> 8cbaa469
-use crate::matrix::{Matrix, Subspace, QuasiInverse};
-use crate::module::Module;
-
-pub trait ModuleHomomorphism {
-    fn get_source(&self) -> Rc<dyn Module>;
-    fn get_target(&self) -> Rc<dyn Module>;
-
-    fn get_min_degree(&self) -> i32 {
-        self.get_source().get_min_degree()
-    }
-
-    fn apply_to_basis_element(&self, result : &mut FpVector, coeff : u32, input_degree : i32, input_idx : usize);
-    
-    fn get_prime(&self) -> u32 {
-        self.get_source().get_prime()
-    }
-
-    fn get_lock(&self) -> MutexGuard<i32>;
-
-    fn set_kernel(&self, lock : &MutexGuard<i32>, degree : i32, kernel : Subspace);
-    fn get_kernel(&self, degree : i32) -> Option<&Subspace>;
-
-    fn set_quasi_inverse(&self, lock : &MutexGuard<i32>, degree : i32, kernel : QuasiInverse);    
-    fn get_quasi_inverse(&self, degree : i32) -> Option<&QuasiInverse>;
-
-    fn get_image(&self, degree : i32) -> Option<&Subspace> {
-        let option_quasi_inverse = self.get_quasi_inverse(degree);
-        return option_quasi_inverse.map(|quasi_inverse| &quasi_inverse.image );    
-    }
-    // fn get_image_pivots(&self, degree : i32) -> Option<&Vec<isize>> {
-    //     let image = self.get_image(degree);
-    //     return image.map(|subspace| &subspace.column_to_pivot_row );
-    // }
-    
-    fn get_matrix(&self, matrix : &mut Matrix, degree : i32, start_row : usize, start_column : usize) -> (usize, usize) {
-        let source_dimension = self.get_source().get_dimension(degree);
-        let target_dimension = self.get_target().get_dimension(degree);
-        assert!(source_dimension <= matrix.get_rows());
-        assert!(target_dimension <= matrix.get_columns());
-        for input_idx in 0 .. source_dimension {
-            // Writing into slice.
-            // Can we take ownership from matrix and then put back? 
-            // If source is smaller than target, just allow add to ignore rest of input would work here.
-            let output_vector = &mut matrix[start_row + input_idx];
-            output_vector.set_slice(start_column, start_column + target_dimension);
-            self.apply_to_basis_element(output_vector, 1, degree, input_idx);
-            output_vector.clear_slice();
-        }
-        return (start_row + source_dimension, start_column + target_dimension);
-    }    
-}
-
-// Maybe we should use static dispatch here? This would also get rid of a bunch of casting.
-pub struct ZeroHomomorphism {
-    source : Rc<dyn Module>,
-    target : Rc<dyn Module>,
-    max_degree : Mutex<i32>
-}
-
-impl ZeroHomomorphism {
-    pub fn new(source : Rc<dyn Module>, target : Rc<dyn Module>) -> Self {
-        let max_degree =  Mutex::new(source.get_min_degree() - 1);
-        ZeroHomomorphism {
-            source,
-            target,
-            max_degree
-        }
-    }
-}
-
-impl ModuleHomomorphism for ZeroHomomorphism {
-    fn get_source(&self) -> Rc<dyn Module> {
-        Rc::clone(&self.source)
-    }
-
-    fn get_target(&self) -> Rc<dyn Module> {
-        Rc::clone(&self.target)
-    }
-
-    fn apply_to_basis_element(&self, _result : &mut FpVector, _coeff : u32, _input_degree : i32, _input_idx : usize){}
-
-    fn get_lock(&self) -> MutexGuard<i32> {
-        self.max_degree.lock().unwrap()
-    }
-
-    fn set_kernel(&self, lock : &MutexGuard<i32>, degree : i32, kernel : Subspace){}
-    fn get_kernel(&self, degree : i32) -> Option<&Subspace> { None }
-
-    fn set_quasi_inverse(&self, lock : &MutexGuard<i32>, degree : i32, kernel : QuasiInverse){}    
-    fn get_quasi_inverse(&self, degree : i32) -> Option<&QuasiInverse>{ None }
-}
+use std::sync::{Mutex, MutexGuard};
+use std::rc::Rc;
+
+use crate::fp_vector::{FpVector, FpVectorT};
+use crate::matrix::{Matrix, Subspace, QuasiInverse};
+use crate::module::Module;
+
+pub trait ModuleHomomorphism {
+    fn get_source(&self) -> Rc<dyn Module>;
+    fn get_target(&self) -> Rc<dyn Module>;
+
+    fn get_min_degree(&self) -> i32 {
+        self.get_source().get_min_degree()
+    }
+
+    fn apply_to_basis_element(&self, result : &mut FpVector, coeff : u32, input_degree : i32, input_idx : usize);
+    
+    fn get_prime(&self) -> u32 {
+        self.get_source().get_prime()
+    }
+
+    fn get_lock(&self) -> MutexGuard<i32>;
+
+    fn set_kernel(&self, lock : &MutexGuard<i32>, degree : i32, kernel : Subspace);
+    fn get_kernel(&self, degree : i32) -> Option<&Subspace>;
+
+    fn set_quasi_inverse(&self, lock : &MutexGuard<i32>, degree : i32, kernel : QuasiInverse);    
+    fn get_quasi_inverse(&self, degree : i32) -> Option<&QuasiInverse>;
+
+    fn get_image(&self, degree : i32) -> Option<&Subspace> {
+        let option_quasi_inverse = self.get_quasi_inverse(degree);
+        return option_quasi_inverse.map(|quasi_inverse| &quasi_inverse.image );    
+    }
+    // fn get_image_pivots(&self, degree : i32) -> Option<&Vec<isize>> {
+    //     let image = self.get_image(degree);
+    //     return image.map(|subspace| &subspace.column_to_pivot_row );
+    // }
+    
+    fn get_matrix(&self, matrix : &mut Matrix, degree : i32, start_row : usize, start_column : usize) -> (usize, usize) {
+        let source_dimension = self.get_source().get_dimension(degree);
+        let target_dimension = self.get_target().get_dimension(degree);
+        assert!(source_dimension <= matrix.get_rows());
+        assert!(target_dimension <= matrix.get_columns());
+        for input_idx in 0 .. source_dimension {
+            // Writing into slice.
+            // Can we take ownership from matrix and then put back? 
+            // If source is smaller than target, just allow add to ignore rest of input would work here.
+            let output_vector = &mut matrix[start_row + input_idx];
+            output_vector.set_slice(start_column, start_column + target_dimension);
+            self.apply_to_basis_element(output_vector, 1, degree, input_idx);
+            output_vector.clear_slice();
+        }
+        return (start_row + source_dimension, start_column + target_dimension);
+    }    
+}
+
+// Maybe we should use static dispatch here? This would also get rid of a bunch of casting.
+pub struct ZeroHomomorphism {
+    source : Rc<dyn Module>,
+    target : Rc<dyn Module>,
+    max_degree : Mutex<i32>
+}
+
+impl ZeroHomomorphism {
+    pub fn new(source : Rc<dyn Module>, target : Rc<dyn Module>) -> Self {
+        let max_degree =  Mutex::new(source.get_min_degree() - 1);
+        ZeroHomomorphism {
+            source,
+            target,
+            max_degree
+        }
+    }
+}
+
+impl ModuleHomomorphism for ZeroHomomorphism {
+    fn get_source(&self) -> Rc<dyn Module> {
+        Rc::clone(&self.source)
+    }
+
+    fn get_target(&self) -> Rc<dyn Module> {
+        Rc::clone(&self.target)
+    }
+
+    fn apply_to_basis_element(&self, _result : &mut FpVector, _coeff : u32, _input_degree : i32, _input_idx : usize){}
+
+    fn get_lock(&self) -> MutexGuard<i32> {
+        self.max_degree.lock().unwrap()
+    }
+
+    fn set_kernel(&self, lock : &MutexGuard<i32>, degree : i32, kernel : Subspace){}
+    fn get_kernel(&self, degree : i32) -> Option<&Subspace> { None }
+
+    fn set_quasi_inverse(&self, lock : &MutexGuard<i32>, degree : i32, kernel : QuasiInverse){}    
+    fn get_quasi_inverse(&self, degree : i32) -> Option<&QuasiInverse>{ None }
+}