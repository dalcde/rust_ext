--- conflicted
+++ resolved
@@ -1,730 +1,726 @@
-use std::cmp::{min, max};
-use std::rc::Rc;
-use std::cell::RefCell;
-use std::marker::PhantomData;
-use std::sync::Mutex;
-
-use crate::fp_vector::{FpVector, FpVectorT};
-use crate::matrix::{Matrix, Subspace};
-use crate::algebra::{Algebra, AlgebraAny};
-use crate::module::{Module, OptionModule};
-use crate::free_module::FreeModule;
-use crate::once::{OnceVec, OnceBiVec, TempStorage};
-use crate::finite_dimensional_module::FiniteDimensionalModule as FDModule;
-use crate::module_homomorphism::{ModuleHomomorphism, ZeroHomomorphism};
-use crate::free_module_homomorphism::FreeModuleHomomorphism;
-use crate::chain_complex::ChainComplex;
-use crate::chain_complex::ChainComplexConcentratedInDegreeZero as CCDZ;
-use crate::resolution_homomorphism::{ResolutionHomomorphism, ResolutionHomomorphismToUnit};
-
-struct Cocycle {
-    s : u32,
-    t : i32,
-    index : usize,
-    name : String
-}
-
-struct SelfMap<
-    M : Module, F : ModuleHomomorphism<M, M>, CC : ChainComplex<M, F>
-> {
-    s : u32,
-    t : i32,
-    name : String,
-    map_data : TempStorage<Matrix>,
-    map : ResolutionHomomorphism<M, F, CC, M, F, CC>
-}
-
-/// #Fields
-///  * `kernels` - For each *internal* degree, store the kernel of the most recently calculated
-///  chain map as returned by `generate_old_kernel_and_compute_new_kernel`, to be used if we run
-///  resolve_through_degree again.
-pub struct Resolution<M : Module, F : ModuleHomomorphism<M, M>, CC : ChainComplex<M, F>> {
-    complex : Rc<CC>,
-    modules : OnceVec<Rc<FreeModule>>,
-    zero_module : Rc<FreeModule>,
-    chain_maps : OnceVec<FreeModuleHomomorphism<M>>,
-    differentials : OnceVec<FreeModuleHomomorphism<FreeModule>>,
-    phantom : PhantomData<ChainComplex<M, F>>,
-
-    pub kernels : OnceBiVec<RefCell<Option<Subspace>>>,
-
-    pub next_s : Mutex<u32>,
-    pub next_t : Mutex<i32>,
-    pub add_class : Option<Box<dyn Fn(u32, i32, &str)>>,
-    pub add_structline : Option<Box<dyn Fn(
-        &str,
-        u32, i32, usize, 
-        u32, i32, usize
-    )>>,
-
-    // Products
-    unit_resolution : Option<Rc<RefCell<ModuleResolution<FDModule>>>>,
-    product_list : Vec<Cocycle>,
-    // s -> t -> idx -> resolution homomorphism to unit resolution. We don't populate this
-    // until we actually have a unit resolution, of course.
-    chain_maps_to_unit_resolution : OnceVec<OnceBiVec<OnceVec<ResolutionHomomorphismToUnit<M, F, CC>>>>,
-    max_product_homological_degree : u32,
-
-    // Self maps
-    self_maps : Vec<SelfMap<M, F, CC>>
-}
-
-impl<M : Module, F : ModuleHomomorphism<M, M>, CC : ChainComplex<M, F>> Resolution<M, F, CC> {
-    pub fn new(
-        complex : Rc<CC>,
-        add_class : Option<Box<dyn Fn(u32, i32, &str)>>,
-        add_structline : Option<Box<dyn Fn(
-            &str,
-            u32, i32, usize, 
-            u32, i32, usize
-        )>>
-    ) -> Self {
-        let algebra = complex.get_algebra();
-        let min_degree = complex.get_min_degree();
-
-        let zero_module = Rc::new(FreeModule::new(Rc::clone(&algebra), "F_{-1}".to_string(), min_degree));
-
-        Self {
-            complex,
-            chain_maps : OnceVec::new(),
-
-            modules : OnceVec::new(),
-            zero_module,
-            differentials : OnceVec::new(),
-            kernels : OnceBiVec::new(min_degree),
-            phantom : PhantomData,
-
-            next_s : Mutex::new(0),
-            next_t : Mutex::new(min_degree),
-            add_class,
-            add_structline,
-
-            chain_maps_to_unit_resolution : OnceVec::new(),
-            max_product_homological_degree : 0,
-            product_list : Vec::new(),
-            unit_resolution : None,
-
-            self_maps : Vec::new()
-        }
-    }
-
-    pub fn get_max_degree(&self) -> i32 {
-        *self.next_t.lock().unwrap() - 1
-    }
-
-    pub fn get_max_hom_deg(&self) -> u32 {
-        *self.next_s.lock().unwrap() - 1
-    }
-    
-    pub fn get_complex(&self) -> Rc<CC> {
-        Rc::clone(&self.complex)
-    }
-
-    pub fn get_module(&self, homological_degree : u32) -> Rc<FreeModule> {
-        Rc::clone(&self.modules[homological_degree as usize])
-    }
-
-    pub fn get_number_of_gens_in_bidegree(&self, homological_degree : u32, internal_degree : i32) -> usize {
-        self.get_module(homological_degree).get_number_of_gens_in_degree(internal_degree)
-    }
-
-    pub fn get_chain_map(&self, homological_degree : u32) -> &FreeModuleHomomorphism<M> {
-        &self.chain_maps[homological_degree as usize]
-    }
-
-    pub fn get_cocycle_string(&self, hom_deg : u32, int_deg : i32, idx : usize) -> String {
-        let p = self.prime();
-        let d = self.get_differential(hom_deg);
-        let source = self.get_module(hom_deg);
-        let target = d.get_target();
-        let dimension = target.get_dimension(int_deg);
-        let basis_idx = source.operation_generator_to_index(0, 0, int_deg, idx);
-        let mut result_vector = crate::fp_vector::FpVector::new(p, dimension, 0);
-        d.apply_to_basis_element(&mut result_vector, 1, int_deg, basis_idx);
-        return target.element_to_string(int_deg, &result_vector);
-    }
-
-    /// This function prepares the Resolution object to perform computations up to the specified
-    /// s degree. It does *not* perform any computations by itself. It simply lengthens the
-    /// `OnceVec`s `modules`, `chain_maps`, etc. to the right length.
-    pub fn extend_through_degree(&self, mut next_s : u32, max_s : u32, next_t : i32, max_t : i32) {
-        let min_degree = self.get_min_degree();
-
-        for i in next_s ..= max_s {
-            self.modules.push(Rc::new(FreeModule::new(Rc::clone(&self.get_algebra()), format!("F{}", i), min_degree)));
-            self.chain_maps.push(FreeModuleHomomorphism::new(Rc::clone(&self.modules[i]), Rc::clone(&self.complex.get_module(i)), 0));
-        }
-
-        for _ in next_t ..= max_t {
-            self.kernels.push(RefCell::new(None));
-        }
-
-        if next_s == 0 {
-            self.differentials.push(FreeModuleHomomorphism::new(Rc::clone(&self.modules[0u32]), Rc::clone(&self.zero_module), 0));
-            next_s += 1;
-        }
-        for i in next_s ..= max_s {
-            self.differentials.push(FreeModuleHomomorphism::new(Rc::clone(&self.modules[i]), Rc::clone(&self.modules[i - 1]), 0));
-        }
-    }
-
-    pub fn resolve_through_bidegree(&self, self_: &Rc<RefCell<Self>>, mut max_s : u32, mut max_t : i32) {
-        let min_degree = self.get_min_degree();
-        let mut next_s = self.next_s.lock().unwrap();
-        let mut next_t = self.next_t.lock().unwrap();
-
-        // We want the computed area to always be a square.
-        max_t = max(max_t, *next_t - 1);
-        if max_s < *next_s {
-            max_s = *next_s - 1;
-        }
-
-<<<<<<< HEAD
-        self.extend_through_degree(*next_s, max_s, *next_t, max_t);
-        self.get_algebra().compute_basis(max_t + 1);// because Adem has off-by-one
-=======
-        self.get_algebra().compute_basis(degree);
->>>>>>> 854585fe
-
-        if let Some(unit_res) = &self.unit_resolution {
-            unit_res.borrow().resolve_through_bidegree(&unit_res, self.max_product_homological_degree, max_t);
-        }
-
-        for t in min_degree ..= max_t {
-            // TODO: Just use the borrow_mut instead of cloning
-            let mut new_kernel = self.kernels[t].borrow_mut().clone();
-
-            let start = if t < *next_t { *next_s } else { 0 };
-            for s in start ..= max_s {
-                new_kernel = Some(self.step(&self_, s as u32, t, new_kernel));
-            }
-            *self.kernels[t].borrow_mut() = new_kernel;
-        }
-
-        *next_s = max_s + 1;
-        *next_t = max_t + 1;
-    }
-
-    // We cannot do self : Rc<RefCell<Self>>. We should probably check that self_ and &self
-    // indeed refer to the same thing...
-    pub fn resolve_through_degree(&self, self_: &Rc<RefCell<Self>>, degree : i32) {
-        self.resolve_through_bidegree(self_, degree as u32, degree);
-    }
-
-    pub fn step(&self, self_: &Rc<RefCell<Self>>, s : u32, t : i32, old_kernel : Option<Subspace>) -> Subspace {
-        // println!("step : hom_deg : {}, int_deg : {}", homological_degree, degree);
-        if s == 0 {
-            self.zero_module.extend_by_zero(t);
-        }
-        self.get_complex().compute_through_bidegree(s, t);
-        let new_kernel = self.generate_old_kernel_and_compute_new_kernel(s, t, old_kernel);
-        let module = self.get_module(s);
-        let num_gens = module.get_number_of_gens_in_degree(t);
-        if let Some(f) = &self.add_class {
-            for i in 0..num_gens {
-                f(s, t, &format!("{}", i));
-            }
-        }
-        if let Some(_) = &self.add_structline {
-            for i in 0..num_gens {
-                self.compute_filtration_one_products(s, t, i);
-            }
-        }
-        self.extend_maps_to_unit(self_, s, t);
-        self.compute_products(s, t);
-        self.compute_self_maps(s, t);
-        new_kernel
-    }
-
-    fn compute_filtration_one_products(&self, homological_degree : u32, internal_degree : i32, source_idx : usize){
-        if homological_degree == 0 {
-            return;
-        }
-        if let Some(add_structline) = &self.add_structline {
-            let d = self.get_differential(homological_degree);
-            let target = self.get_module(homological_degree - 1);
-            let dx = d.get_output(internal_degree, source_idx);
-            for (op_name, op_degree, op_index) in self.get_algebra().get_filtration_one_products() {
-                let gen_degree = internal_degree - *op_degree;
-
-                if gen_degree < self.get_min_degree(){
-                    break;
-                }
-
-                let num_target_generators = target.get_number_of_gens_in_degree(gen_degree);
-                for target_idx in 0 .. num_target_generators {
-                    let vector_idx = target.operation_generator_to_index(*op_degree, *op_index, gen_degree, target_idx);
-                    if vector_idx >= dx.get_dimension() {
-                        // println!("Out of bounds index when computing product:");
-                        // println!("  ==  degree: {}, hom_deg: {}, dim: {}, idx: {}", degree, homological_degree, dx.dimension, vector_idx);
-                    } else {
-                        // printf("hom_deg: %d, deg: %d, source_idx: %d, op_deg: %d, entry: %d\n", homological_degree, degree, source_idx, op_degree, Vector_getEntry(dx, vector_idx));
-                        if dx.get_entry(vector_idx) != 0 {
-                            // There was a product!
-                            add_structline(op_name, homological_degree - 1, gen_degree, target_idx, homological_degree, internal_degree, source_idx);
-                        }
-                    }
-                }
-            }
-        }
-    }
-
-    pub fn add_structline(
-            &self, 
-            name : &str,
-            source_hom_deg : u32, source_int_deg : i32, source_idx : usize, 
-            target_hom_deg : u32, target_int_deg : i32, target_idx : usize
-    ){
-        if let Some(add_structline) = &self.add_structline {
-            add_structline(name, source_hom_deg, source_int_deg, source_idx, target_hom_deg, target_int_deg, target_idx);
-        }
-    }
-
-    // pub fn set_empty(&self, homological_degree : u32, degree : i32){
-    //     let current_differential = self.get_differential(homological_degree);
-    //     let source = current_differential.source;
-    //     let source_module_table = source.construct_table(degree);
-    // }
-
-    /// Call our resolution $X$, and the chain complex to resolve $C$. This is a legitimate
-    /// resolution if the map $f: X \to C$ induces an isomorphism on homology. This is the same as
-    /// saying the cofiber is exact. The cofiber is given by the complex
-    ///
-    /// $$ X_s \oplus C_{s+1} \to X_{s-1} \oplus C_s \to X_{s-2} \oplus C_{s-1} \to \cdots $$
-    ///
-    /// where the differentials are given by
-    ///
-    /// $$ \begin{pmatrix} d_X & 0 \\\\ (-1)^s f & d_C \end{pmatrix} $$
-    ///
-    /// Our method of producing $X_{s, t}$ and the chain maps are as follows. Suppose we have already
-    /// built the chain map and differential for $X_{s-1, t}$ and $X_{s, t-1}$. Since $X_s$ is a
-    /// free module, the generators in degree $< t$ gives us a bunch of elements in $X_s$ already,
-    /// and we know exactly where they get mapped to. Let $T$ be the $\\mathbb{F}_p$ vector space
-    /// generated by these elements. Then we already have a map
-    ///
-    /// $$ T \to X_{s-1, t} \oplus C_{s, t}$$
-    ///
-    /// and we know this hits the kernel of the map
-    ///
-    /// $$ D = X_{s-1, t} \oplus C_{s, t} \to X_{s-2, t} \oplus C_{s-1, t}. $$
-    ///
-    /// What we need to do now is to add generators to $X_{s, t}$ to hit the entirity of this
-    /// kernel.  Note that we don't *have* to do this. Some of the elements in the kernel might be
-    /// hit by $C_{s+1, t}$ and we don't have to hit them, but we opt to add generators to hit it
-    /// anyway.
-    ///
-    /// If we do it this way, then we know the composite of the map
-    ///
-    /// $$ T \to X_{s-1, t} \oplus C_{s, t} \to C_{s, t} $$
-    ///
-    /// has to be surjective, since the image of $C_{s, t}$ under $D$ is also in the image of $X_{s-1, t}$.
-    /// So our first step is to add generators to $X_{s, t}$ such that this composite is
-    /// surjective.
-    ///
-    /// After adding these generators, we need to decide where to send them to. We know their
-    /// values in the $C_{s, t}$ component, but we need to use a quasi-inverse to find the element in
-    /// $X_{s-1, t}$ that hits the corresponding image of $C_{s, t}$. This tells us the $X_{s-1,
-    /// t}$ component.
-    ///
-    /// Finally, we need to add further generators to $X_{s, t}$ to hit all the elements in the
-    /// kernel of
-    ///
-    /// $$ X_{s-1, t} \to X_{s-2, t} \oplus C_{s-1, t}. $$
-    ///
-    /// This kernel was recorded by the previous iteration of the method in `old_kernel`, so this
-    /// step is doable as well.
-    ///
-    /// Note that if we add our new generators conservatively, then the kernel of the maps
-    ///
-    /// $$
-    /// \begin{aligned}
-    /// T &\to X_{s-1, t} \oplus C_{s, t} \\\\
-    /// X_{s, t} &\to X_{s-1, t} \oplus C_{s, t}
-    /// \end{aligned}
-    /// $$
-    /// agree.
-    ///
-    /// In the code, we first row reduce the matrix of the map from $T$. This lets us record
-    /// the kernel which is what the function returns at the end. This computation helps us perform
-    /// the future steps since we need to know about the cokernel of this map.
-    ///
-    /// # Arguments
-    ///  * `homological_degree` - The s degree to calculate
-    ///  * `degree` - The t degree to calculate
-    ///  * `old_kernel` - The kernel of the map $X_{s-1, t} \to X_{s-2, t} \oplus C_{s-1, t}$, computed
-    ///  and returned by the previous iteration of this function for $(s-1, t)$. This is `None` when $s = 0$.
-    pub fn generate_old_kernel_and_compute_new_kernel(&self, homological_degree : u32, degree : i32, old_kernel : Option<Subspace>) -> Subspace {
-        // println!("====hom_deg : {}, int_deg : {}", homological_degree, degree);
-        let p = self.prime();
-        //                           current_chain_map
-        //                X_{s, t} --------------------> C_{s, t}
-        //                   |                               |
-        //                   | current_differential          |
-        //                   v                               v
-        // old_kernel <= X_{s-1, t} -------------------> C_{s-1, t}
-
-        let current_differential = self.get_differential(homological_degree);
-        let current_chain_map = self.get_chain_map(homological_degree);
-        let complex = self.get_complex();
-        let complex_cur_differential = complex.get_differential(homological_degree);
-        let source = &current_differential.get_source();
-        let target_cc = &current_chain_map.get_target();
-        let target_res = &current_differential.get_target();
-        let (source_lock, source_module_table) = source.construct_table(degree);
-        let mut chain_map_lock = current_chain_map.get_lock();
-        let mut differential_lock = current_differential.get_lock();
-        let source_dimension = FreeModule::get_dimension_with_table(&source_module_table);
-        let target_cc_dimension = target_cc.get_dimension(degree);
-        let target_res_dimension = target_res.get_dimension(degree);
-        let target_dimension = target_cc_dimension + target_res_dimension;
-        // The Homomorphism matrix has size source_dimension x target_dimension, but we are going to augment it with an
-        // identity matrix so that gives a matrix with dimensions source_dimension x (target_dimension + source_dimension).
-        // Later we're going to write into this same matrix an isomorphism source/image + new vectors --> kernel
-        // This has size target_dimension x (2*target_dimension).
-        // This latter matrix may be used to find a preimage of an element under the differential.
-
-        // Pad the target dimension so that it ends in an aligned position.
-        let padded_target_cc_dimension = FpVector::get_padded_dimension(p, target_cc_dimension, 0);
-        let padded_target_res_dimension = FpVector::get_padded_dimension(p, target_res_dimension, 0);
-        let padded_target_dimension = padded_target_res_dimension + padded_target_cc_dimension;
-        let rows = max(source_dimension, target_dimension);
-        let columns = padded_target_dimension + source_dimension + rows;
-        let mut matrix = Matrix::new(p, rows, columns);
-        let mut pivots = vec![-1;matrix.get_columns()];
-        matrix.set_slice(0, source_dimension, 0, padded_target_dimension + source_dimension);
-        // Get the map (d, f) : X_{s, t} -> X_{s-1, t} (+) C_{s, t} into matrix
-        current_chain_map.get_matrix_with_table(&mut matrix, &source_module_table, degree, 0, 0);
-        current_differential.get_matrix_with_table(&mut matrix, &source_module_table, degree, 0, padded_target_cc_dimension);
-        // Augment with the identity matrix.
-        for i in 0 .. source_dimension {
-            matrix[i].set_entry(padded_target_dimension + i, 1);
-        }
-        matrix.row_reduce(&mut pivots);
-
-        let new_kernel = matrix.compute_kernel(&pivots, padded_target_dimension);
-        let kernel_rows = new_kernel.matrix.get_rows();
-        let first_new_row = source_dimension - kernel_rows;
-        matrix.clear_slice();
-
-        // Now add generators to surject onto C_{s, t}.
-        // (For now we are just adding the eventual images of the new generators into matrix, we will update
-        // X_{s,t} and f later).
-        // We record which pivots exactly we added so that we can walk over the added genrators in a moment and
-        // work out what dX should to to each of them.
-        let new_generators = matrix.extend_to_surjection(first_new_row, 0, target_cc_dimension, &pivots);
-        let mut num_new_gens = new_generators.len();
-
-        if homological_degree > 0 {
-            // Now we need to make sure that we have a chain homomorphism. Each generator x we just added to 
-            // X_{s,t} has a nontrivial image f(x) \in C_{s,t}. We need to set d(x) so that f(dX(x)) = dC(f(x)).
-            // So we set dX(x) = f^{-1}(dC(f(x)))
-            let prev_chain_map = self.get_chain_map(homological_degree - 1);
-            let maybe_quasi_inverse = prev_chain_map.get_quasi_inverse(degree);
-            if let Some(quasi_inverse) = maybe_quasi_inverse {
-                let mut out_vec = FpVector::new(self.prime(), target_res_dimension, 0);
-                let dfx_dim = complex_cur_differential.get_target().get_dimension(degree);
-                let mut dfx = FpVector::new(self.prime(), dfx_dim, 0);
-                for (i, column) in new_generators.iter().enumerate() {
-                    complex_cur_differential.apply_to_basis_element(&mut dfx, 1, degree, *column);
-                    quasi_inverse.apply(&mut out_vec, 1, &dfx);
-                    // Now out_vec contains f^{-1}(dC(f(x))).
-                    let out_row = &mut matrix[first_new_row + i];
-                    let old_slice = out_row.get_slice();
-                    // dX(x) goes into the column range [padded_target_cc_dimension, padded_target_cc_dimension + target_res_dimension] in the matrix
-                    // I think we are missing a sign here.
-                    out_row.set_slice(padded_target_cc_dimension, padded_target_cc_dimension + target_res_dimension);
-                    out_row.assign(&out_vec);
-                    out_row.restore_slice(old_slice);
-                    dfx.set_to_zero();
-                    out_vec.set_to_zero();
-                }
-                // Row reduce again since our activity may have changed the image of dX.
-                if new_generators.len() > 0 {
-                    matrix.row_reduce(&mut pivots);
-                }
-            }
-            // Now we add new generators to hit any cycles in old_kernel that we don't want in our homology.
-            num_new_gens += matrix.extend_image(first_new_row + num_new_gens, padded_target_cc_dimension, padded_target_cc_dimension + target_res_dimension, &pivots, old_kernel).len();
-        }
-        source.add_generators(degree, source_lock, source_module_table, num_new_gens);
-        current_chain_map.add_generators_from_matrix_rows(&chain_map_lock, degree, &mut matrix, first_new_row, 0, num_new_gens);
-        current_differential.add_generators_from_matrix_rows(&differential_lock, degree, &mut matrix, first_new_row, padded_target_cc_dimension, num_new_gens);
-
-        // Record the quasi-inverses for future use.
-        // The part of the matrix that contains interesting information is occupied_rows x (target_dimension + source_dimension + kernel_size).
-        let image_rows = first_new_row + num_new_gens;
-        // println!("{}",matrix);
-        for i in first_new_row .. image_rows {
-            matrix[i].set_entry(padded_target_dimension + i, 1);
-        }
-        // println!("{}",matrix);
-        matrix.set_slice(0, image_rows, 0, padded_target_dimension + source_dimension + num_new_gens); 
-        let mut new_pivots = vec![-1;matrix.get_columns()];
-        matrix.row_reduce(&mut new_pivots);
-        // println!("{}", matrix);
-        let (cm_qi, res_qi) = matrix.compute_quasi_inverses(
-            &new_pivots, 
-            padded_target_cc_dimension, 
-            padded_target_cc_dimension + target_res_dimension,
-            padded_target_dimension
-        );
-        // assert!(res_qi)
-
-        current_chain_map.set_quasi_inverse(&chain_map_lock, degree, cm_qi);
-        current_differential.set_quasi_inverse(&differential_lock, degree, res_qi);
-        *chain_map_lock += 1;
-        *differential_lock += 1;
-
-        new_kernel
-    }
-
-    pub fn graded_dimension_string(&self) -> String {
-        let mut result = String::new();
-        let min_degree = self.get_min_degree();
-        let max_degree = self.get_max_degree();
-        let max_hom_deg = self.get_max_hom_deg(); //(max_degree - min_degree) as u32 / (self.prime() + 1); //self.get_max_hom_deg();
-        for i in (0 .. max_hom_deg).rev() {
-            let module = self.get_module(i);
-            for j in min_degree + i as i32 .. max_degree {
-                let n = module.get_number_of_gens_in_degree(j);
-                match n {
-                    0 => result.push_str("  "),
-                    1 => result.push_str("· "),
-                    2 => result.push_str(": "),
-                    3 => result.push_str("∴ "),
-                    4 => result.push_str("⁘ "),
-                    5 => result.push_str("⁙ "),
-                    _ => result.push_str(&format!("{} ", n))
-                }
-            }
-            result.push_str("\n");
-            // If it is empty so far, don't print anything
-            if result.trim_start().is_empty() {
-                result = String::new();
-            }
-        }
-        return result;
-    }
-
-}
-
-// Product algorithms
-impl<M, F, CC> Resolution<M, F, CC> where
-    M : Module,
-    F : ModuleHomomorphism<M, M>,
-    CC : ChainComplex<M, F>
-{
-    pub fn add_product(&mut self, s : u32, t : i32, index : usize, name : String) {
-         if self.unit_resolution.is_none() {
-             self.construct_unit_resolution();
-         }
-         if s > self.max_product_homological_degree {
-             self.max_product_homological_degree = s;
-         }
-         self.product_list.push(Cocycle { s, t, index, name });
-    }
-
-    pub fn construct_unit_resolution(&mut self) {
-         let unit_module = Rc::new(FDModule::new(self.get_algebra(), String::from("unit"), 0, vec![1]));
-         let ccdz = Rc::new(CCDZ::new(unit_module));
-         self.unit_resolution = Some(Rc::new(RefCell::new(Resolution::new(ccdz, None, None))));
-    }
-
-    pub fn set_unit_resolution(&mut self, unit_res : Rc<RefCell<ModuleResolution<FDModule>>>) {
-        self.unit_resolution = Some(unit_res);
-    }
-
-    /// Compute products whose result lie in degrees up to (s, t)
-    fn compute_products(&self, s : u32, t : i32) {
-        for elt in &self.product_list {
-            if s < elt.s || t < self.get_min_degree() + elt.t {
-                continue;
-            }
-
-            let source_s = s - elt.s;
-            let source_t = t - elt.t;
-
-            for k in 0.. self.get_number_of_gens_in_bidegree(source_s, source_t) {
-                self.compute_product_step(elt, source_s, source_t, k);
-            }
-        }
-    }
-
-    fn compute_product_step(&self, elt : &Cocycle, s : u32, t : i32, idx : usize)
-    {
-        let f = &self.chain_maps_to_unit_resolution[s][t][idx];
-        let target_s = s + elt.s;
-        let target_t = t + elt.t;
-
-        let unit_res = self.unit_resolution.as_ref().unwrap().borrow();
-        let output_module = unit_res.get_module(elt.s);
-
-        let mut result = FpVector::new(self.prime(), output_module.get_dimension(elt.t), 0);
-
-        for l in 0 .. self.get_number_of_gens_in_bidegree(target_s, target_t) {
-            f.get_map(elt.s).apply_to_generator(&mut result, 1, target_t, l);
-
-            let vector_idx = 0; // output_module.operation_generator_to_index(0, 0, elt.t, elt.idx);
-            if result.get_entry(vector_idx) != 0 {
-                self.add_structline(&elt.name, s, t, idx, target_s, target_t, l);
-            }
-            result.set_to_zero();
-        }
-    }
-
-    /// This ensures the chain_maps_to_unit_resolution are defined such that we can compute products up
-    /// to bidegree (s, t)
-    fn extend_maps_to_unit(&self, self_ : &Rc<RefCell<Self>>, s : u32, t : i32) {
-        // If there are no products, we return
-        if self.product_list.len() == 0 {
-            return;
-        }
-
-        let p = self.prime();
-        let s_idx = s as usize;
-
-        // Now we populate the arrays if the ResolutionHomomorphisms have not been defined.
-        let num_gens = self.get_module(s).get_number_of_gens_in_degree(t);
-        if t == self.get_min_degree() {
-            assert!(s_idx == self.chain_maps_to_unit_resolution.len());
-            self.chain_maps_to_unit_resolution.push(OnceBiVec::new(self.get_min_degree()));
-        } else {
-            assert!(s_idx < self.chain_maps_to_unit_resolution.len());
-        }
-        assert!(self.chain_maps_to_unit_resolution[s_idx].len() == t);
-
-        self.chain_maps_to_unit_resolution[s_idx].push(OnceVec::new());
-        if num_gens > 0 {
-            let mut unit_vector = Matrix::new(p, num_gens, 1);
-            for j in 0 .. num_gens {
-                let f = ResolutionHomomorphism::new(
-                    format!("(hom_deg : {}, int_deg : {}, idx : {})", s, t, j),
-                    Rc::downgrade(self_), Rc::downgrade(self.unit_resolution.as_ref().unwrap()),
-                    s, t
-                );
-                unit_vector[j].set_entry(0, 1);
-                f.extend_step(s, t, Some(&mut unit_vector));
-                unit_vector[j].set_to_zero();
-                self.chain_maps_to_unit_resolution[s_idx][t].push(
-                    f
-                )
-            }
-        }
-
-        // Now we actually extend the maps.
-        let max_hom_deg = min(s, self.max_product_homological_degree);
-        let min_degree = self.get_min_degree();
-        for i in 0 ..= max_hom_deg {
-            for j in min_degree ..= t {
-                let hom_deg = s - i;
-                let num_gens = self.get_module(hom_deg).get_number_of_gens_in_degree(j);
-                for k in 0 .. num_gens {
-                    let f = &self.chain_maps_to_unit_resolution[hom_deg as usize][j][k];
-                    f.extend(s, t);
-                }
-            }
-        }
-    }
-}
-
-// Self map algorithms
-impl<M, F, CC> Resolution<M, F, CC> where
-    M : Module,
-    F : ModuleHomomorphism<M, M>,
-    CC : ChainComplex<M, F>
-{
-    pub fn add_self_map(&mut self, self_: &Rc<RefCell<Self>>,  s : u32, t : i32, name : String, map_data : Matrix) {
-        self.self_maps.push(
-            SelfMap {
-                s, t, name, map_data : TempStorage::new(map_data),
-                map : ResolutionHomomorphism::new("".to_string(), Rc::downgrade(self_), Rc::downgrade(self_), s, t)
-            });
-    }
-
-    /// We compute the products by self maps where the result has degree (s, t).
-    fn compute_self_maps(&self, s : u32, t : i32) {
-        let p = self.prime();
-        for f in &self.self_maps {
-            if s < f.s || t < f.t + self.get_min_degree() {
-                continue;
-            }
-            if s == f.s && t == f.t + self.get_min_degree() {
-                let mut map_data = f.map_data.take();
-                f.map.extend_step(s, t, Some(&mut map_data));
-            }
-            f.map.extend(s, t);
-//            t -= 1;
-
-            let target_s = s - f.s;
-            let target_t = t - f.t;
-
-            let source_module = self.get_module(s);
-            let target_module = self.get_module(target_s);
-
-            let num_source_gens = source_module.get_number_of_gens_in_degree(t);
-            let num_target_gens = target_module.get_number_of_gens_in_degree(target_t);
-
-            if num_source_gens == 0 || num_target_gens == 0 {
-                continue;
-            }
-
-            let target_dim = target_module.get_dimension(target_t);
-            let mut result = FpVector::new(p, target_dim, 0);
-
-            for j in 0 .. num_source_gens {
-                f.map.get_map(target_s).apply_to_generator(&mut result, 1, t, j);
-                for k in 0 .. num_target_gens {
-                    let vector_idx = target_module.operation_generator_to_index(0, 0, target_t, k);
-                    if result.get_entry(vector_idx) != 0 {
-                        self.add_structline(
-                            &f.name,
-                            target_s, target_t, k,
-                            s, t, j
-                            );
-                    }
-                }
-                result.set_to_zero();
-            }
-        }
-    }
-}
-
-impl<M : Module, F : ModuleHomomorphism<M, M>, CC : ChainComplex<M, F>> 
-    ChainComplex<FreeModule, FreeModuleHomomorphism<FreeModule>> 
-    for Resolution<M, F, CC>
-{
-    fn get_algebra(&self) -> Rc<AlgebraAny> {
-        self.get_complex().get_algebra()
-    }
-
-    fn get_module(&self, homological_degree : u32) -> Rc<FreeModule> {
-        self.get_module(homological_degree)
-    }
-
-    fn get_min_degree(&self) -> i32 {
-        self.get_complex().get_min_degree()
-    }
-
-    fn get_differential(&self, homological_degree : u32) -> &FreeModuleHomomorphism<FreeModule> {
-        &self.differentials[homological_degree as usize]
-    }
-
-    // TODO: implement this.
-    fn compute_through_bidegree(&self, hom_deg : u32, int_deg : i32) {
-
-    }
-
-    // fn computed_through_bidegree_q(&self, hom_deg : u32, int_deg : i32) -> bool {
-    //     self.res_inner.rent(|res_homs| {
-    //         res_homs.differentials.len() > hom_deg 
-    //             && res_homs.differentials[hom_deg as usize].
-    //     })
-    // }
-}
-
-pub type ModuleResolution<M>
-    = Resolution<
-        OptionModule<M>, 
-        ZeroHomomorphism<OptionModule<M>, OptionModule<M>>, 
-        CCDZ<M>
-    >;
+use std::cmp::{min, max};
+use std::rc::Rc;
+use std::cell::RefCell;
+use std::marker::PhantomData;
+use std::sync::Mutex;
+
+use crate::fp_vector::{FpVector, FpVectorT};
+use crate::matrix::{Matrix, Subspace};
+use crate::algebra::{Algebra, AlgebraAny};
+use crate::module::{Module, OptionModule};
+use crate::free_module::FreeModule;
+use crate::once::{OnceVec, OnceBiVec, TempStorage};
+use crate::finite_dimensional_module::FiniteDimensionalModule as FDModule;
+use crate::module_homomorphism::{ModuleHomomorphism, ZeroHomomorphism};
+use crate::free_module_homomorphism::FreeModuleHomomorphism;
+use crate::chain_complex::ChainComplex;
+use crate::chain_complex::ChainComplexConcentratedInDegreeZero as CCDZ;
+use crate::resolution_homomorphism::{ResolutionHomomorphism, ResolutionHomomorphismToUnit};
+
+struct Cocycle {
+    s : u32,
+    t : i32,
+    index : usize,
+    name : String
+}
+
+struct SelfMap<
+    M : Module, F : ModuleHomomorphism<M, M>, CC : ChainComplex<M, F>
+> {
+    s : u32,
+    t : i32,
+    name : String,
+    map_data : TempStorage<Matrix>,
+    map : ResolutionHomomorphism<M, F, CC, M, F, CC>
+}
+
+/// #Fields
+///  * `kernels` - For each *internal* degree, store the kernel of the most recently calculated
+///  chain map as returned by `generate_old_kernel_and_compute_new_kernel`, to be used if we run
+///  resolve_through_degree again.
+pub struct Resolution<M : Module, F : ModuleHomomorphism<M, M>, CC : ChainComplex<M, F>> {
+    complex : Rc<CC>,
+    modules : OnceVec<Rc<FreeModule>>,
+    zero_module : Rc<FreeModule>,
+    chain_maps : OnceVec<FreeModuleHomomorphism<M>>,
+    differentials : OnceVec<FreeModuleHomomorphism<FreeModule>>,
+    phantom : PhantomData<ChainComplex<M, F>>,
+
+    pub kernels : OnceBiVec<RefCell<Option<Subspace>>>,
+
+    pub next_s : Mutex<u32>,
+    pub next_t : Mutex<i32>,
+    pub add_class : Option<Box<dyn Fn(u32, i32, &str)>>,
+    pub add_structline : Option<Box<dyn Fn(
+        &str,
+        u32, i32, usize, 
+        u32, i32, usize
+    )>>,
+
+    // Products
+    unit_resolution : Option<Rc<RefCell<ModuleResolution<FDModule>>>>,
+    product_list : Vec<Cocycle>,
+    // s -> t -> idx -> resolution homomorphism to unit resolution. We don't populate this
+    // until we actually have a unit resolution, of course.
+    chain_maps_to_unit_resolution : OnceVec<OnceBiVec<OnceVec<ResolutionHomomorphismToUnit<M, F, CC>>>>,
+    max_product_homological_degree : u32,
+
+    // Self maps
+    self_maps : Vec<SelfMap<M, F, CC>>
+}
+
+impl<M : Module, F : ModuleHomomorphism<M, M>, CC : ChainComplex<M, F>> Resolution<M, F, CC> {
+    pub fn new(
+        complex : Rc<CC>,
+        add_class : Option<Box<dyn Fn(u32, i32, &str)>>,
+        add_structline : Option<Box<dyn Fn(
+            &str,
+            u32, i32, usize, 
+            u32, i32, usize
+        )>>
+    ) -> Self {
+        let algebra = complex.get_algebra();
+        let min_degree = complex.get_min_degree();
+
+        let zero_module = Rc::new(FreeModule::new(Rc::clone(&algebra), "F_{-1}".to_string(), min_degree));
+
+        Self {
+            complex,
+            chain_maps : OnceVec::new(),
+
+            modules : OnceVec::new(),
+            zero_module,
+            differentials : OnceVec::new(),
+            kernels : OnceBiVec::new(min_degree),
+            phantom : PhantomData,
+
+            next_s : Mutex::new(0),
+            next_t : Mutex::new(min_degree),
+            add_class,
+            add_structline,
+
+            chain_maps_to_unit_resolution : OnceVec::new(),
+            max_product_homological_degree : 0,
+            product_list : Vec::new(),
+            unit_resolution : None,
+
+            self_maps : Vec::new()
+        }
+    }
+
+    pub fn get_max_degree(&self) -> i32 {
+        *self.next_t.lock().unwrap() - 1
+    }
+
+    pub fn get_max_hom_deg(&self) -> u32 {
+        *self.next_s.lock().unwrap() - 1
+    }
+    
+    pub fn get_complex(&self) -> Rc<CC> {
+        Rc::clone(&self.complex)
+    }
+
+    pub fn get_module(&self, homological_degree : u32) -> Rc<FreeModule> {
+        Rc::clone(&self.modules[homological_degree as usize])
+    }
+
+    pub fn get_number_of_gens_in_bidegree(&self, homological_degree : u32, internal_degree : i32) -> usize {
+        self.get_module(homological_degree).get_number_of_gens_in_degree(internal_degree)
+    }
+
+    pub fn get_chain_map(&self, homological_degree : u32) -> &FreeModuleHomomorphism<M> {
+        &self.chain_maps[homological_degree as usize]
+    }
+
+    pub fn get_cocycle_string(&self, hom_deg : u32, int_deg : i32, idx : usize) -> String {
+        let p = self.prime();
+        let d = self.get_differential(hom_deg);
+        let source = self.get_module(hom_deg);
+        let target = d.get_target();
+        let dimension = target.get_dimension(int_deg);
+        let basis_idx = source.operation_generator_to_index(0, 0, int_deg, idx);
+        let mut result_vector = crate::fp_vector::FpVector::new(p, dimension, 0);
+        d.apply_to_basis_element(&mut result_vector, 1, int_deg, basis_idx);
+        return target.element_to_string(int_deg, &result_vector);
+    }
+
+    /// This function prepares the Resolution object to perform computations up to the specified
+    /// s degree. It does *not* perform any computations by itself. It simply lengthens the
+    /// `OnceVec`s `modules`, `chain_maps`, etc. to the right length.
+    pub fn extend_through_degree(&self, mut next_s : u32, max_s : u32, next_t : i32, max_t : i32) {
+        let min_degree = self.get_min_degree();
+
+        for i in next_s ..= max_s {
+            self.modules.push(Rc::new(FreeModule::new(Rc::clone(&self.get_algebra()), format!("F{}", i), min_degree)));
+            self.chain_maps.push(FreeModuleHomomorphism::new(Rc::clone(&self.modules[i]), Rc::clone(&self.complex.get_module(i)), 0));
+        }
+
+        for _ in next_t ..= max_t {
+            self.kernels.push(RefCell::new(None));
+        }
+
+        if next_s == 0 {
+            self.differentials.push(FreeModuleHomomorphism::new(Rc::clone(&self.modules[0u32]), Rc::clone(&self.zero_module), 0));
+            next_s += 1;
+        }
+        for i in next_s ..= max_s {
+            self.differentials.push(FreeModuleHomomorphism::new(Rc::clone(&self.modules[i]), Rc::clone(&self.modules[i - 1]), 0));
+        }
+    }
+
+    pub fn resolve_through_bidegree(&self, self_: &Rc<RefCell<Self>>, mut max_s : u32, mut max_t : i32) {
+        let min_degree = self.get_min_degree();
+        let mut next_s = self.next_s.lock().unwrap();
+        let mut next_t = self.next_t.lock().unwrap();
+
+        // We want the computed area to always be a square.
+        max_t = max(max_t, *next_t - 1);
+        if max_s < *next_s {
+            max_s = *next_s - 1;
+        }
+
+        self.extend_through_degree(*next_s, max_s, *next_t, max_t);
+        self.get_algebra().compute_basis(max_t);// because Adem has off-by-one
+
+        if let Some(unit_res) = &self.unit_resolution {
+            unit_res.borrow().resolve_through_bidegree(&unit_res, self.max_product_homological_degree, max_t);
+        }
+
+        for t in min_degree ..= max_t {
+            // TODO: Just use the borrow_mut instead of cloning
+            let mut new_kernel = self.kernels[t].borrow_mut().clone();
+
+            let start = if t < *next_t { *next_s } else { 0 };
+            for s in start ..= max_s {
+                new_kernel = Some(self.step(&self_, s as u32, t, new_kernel));
+            }
+            *self.kernels[t].borrow_mut() = new_kernel;
+        }
+
+        *next_s = max_s + 1;
+        *next_t = max_t + 1;
+    }
+
+    // We cannot do self : Rc<RefCell<Self>>. We should probably check that self_ and &self
+    // indeed refer to the same thing...
+    pub fn resolve_through_degree(&self, self_: &Rc<RefCell<Self>>, degree : i32) {
+        self.resolve_through_bidegree(self_, degree as u32, degree);
+    }
+
+    pub fn step(&self, self_: &Rc<RefCell<Self>>, s : u32, t : i32, old_kernel : Option<Subspace>) -> Subspace {
+        // println!("step : hom_deg : {}, int_deg : {}", homological_degree, degree);
+        if s == 0 {
+            self.zero_module.extend_by_zero(t);
+        }
+        self.get_complex().compute_through_bidegree(s, t);
+        let new_kernel = self.generate_old_kernel_and_compute_new_kernel(s, t, old_kernel);
+        let module = self.get_module(s);
+        let num_gens = module.get_number_of_gens_in_degree(t);
+        if let Some(f) = &self.add_class {
+            for i in 0..num_gens {
+                f(s, t, &format!("{}", i));
+            }
+        }
+        if let Some(_) = &self.add_structline {
+            for i in 0..num_gens {
+                self.compute_filtration_one_products(s, t, i);
+            }
+        }
+        self.extend_maps_to_unit(self_, s, t);
+        self.compute_products(s, t);
+        self.compute_self_maps(s, t);
+        new_kernel
+    }
+
+    fn compute_filtration_one_products(&self, homological_degree : u32, internal_degree : i32, source_idx : usize){
+        if homological_degree == 0 {
+            return;
+        }
+        if let Some(add_structline) = &self.add_structline {
+            let d = self.get_differential(homological_degree);
+            let target = self.get_module(homological_degree - 1);
+            let dx = d.get_output(internal_degree, source_idx);
+            for (op_name, op_degree, op_index) in self.get_algebra().get_filtration_one_products() {
+                let gen_degree = internal_degree - *op_degree;
+
+                if gen_degree < self.get_min_degree(){
+                    break;
+                }
+
+                let num_target_generators = target.get_number_of_gens_in_degree(gen_degree);
+                for target_idx in 0 .. num_target_generators {
+                    let vector_idx = target.operation_generator_to_index(*op_degree, *op_index, gen_degree, target_idx);
+                    if vector_idx >= dx.get_dimension() {
+                        // println!("Out of bounds index when computing product:");
+                        // println!("  ==  degree: {}, hom_deg: {}, dim: {}, idx: {}", degree, homological_degree, dx.dimension, vector_idx);
+                    } else {
+                        // printf("hom_deg: %d, deg: %d, source_idx: %d, op_deg: %d, entry: %d\n", homological_degree, degree, source_idx, op_degree, Vector_getEntry(dx, vector_idx));
+                        if dx.get_entry(vector_idx) != 0 {
+                            // There was a product!
+                            add_structline(op_name, homological_degree - 1, gen_degree, target_idx, homological_degree, internal_degree, source_idx);
+                        }
+                    }
+                }
+            }
+        }
+    }
+
+    pub fn add_structline(
+            &self, 
+            name : &str,
+            source_hom_deg : u32, source_int_deg : i32, source_idx : usize, 
+            target_hom_deg : u32, target_int_deg : i32, target_idx : usize
+    ){
+        if let Some(add_structline) = &self.add_structline {
+            add_structline(name, source_hom_deg, source_int_deg, source_idx, target_hom_deg, target_int_deg, target_idx);
+        }
+    }
+
+    // pub fn set_empty(&self, homological_degree : u32, degree : i32){
+    //     let current_differential = self.get_differential(homological_degree);
+    //     let source = current_differential.source;
+    //     let source_module_table = source.construct_table(degree);
+    // }
+
+    /// Call our resolution $X$, and the chain complex to resolve $C$. This is a legitimate
+    /// resolution if the map $f: X \to C$ induces an isomorphism on homology. This is the same as
+    /// saying the cofiber is exact. The cofiber is given by the complex
+    ///
+    /// $$ X_s \oplus C_{s+1} \to X_{s-1} \oplus C_s \to X_{s-2} \oplus C_{s-1} \to \cdots $$
+    ///
+    /// where the differentials are given by
+    ///
+    /// $$ \begin{pmatrix} d_X & 0 \\\\ (-1)^s f & d_C \end{pmatrix} $$
+    ///
+    /// Our method of producing $X_{s, t}$ and the chain maps are as follows. Suppose we have already
+    /// built the chain map and differential for $X_{s-1, t}$ and $X_{s, t-1}$. Since $X_s$ is a
+    /// free module, the generators in degree $< t$ gives us a bunch of elements in $X_s$ already,
+    /// and we know exactly where they get mapped to. Let $T$ be the $\\mathbb{F}_p$ vector space
+    /// generated by these elements. Then we already have a map
+    ///
+    /// $$ T \to X_{s-1, t} \oplus C_{s, t}$$
+    ///
+    /// and we know this hits the kernel of the map
+    ///
+    /// $$ D = X_{s-1, t} \oplus C_{s, t} \to X_{s-2, t} \oplus C_{s-1, t}. $$
+    ///
+    /// What we need to do now is to add generators to $X_{s, t}$ to hit the entirity of this
+    /// kernel.  Note that we don't *have* to do this. Some of the elements in the kernel might be
+    /// hit by $C_{s+1, t}$ and we don't have to hit them, but we opt to add generators to hit it
+    /// anyway.
+    ///
+    /// If we do it this way, then we know the composite of the map
+    ///
+    /// $$ T \to X_{s-1, t} \oplus C_{s, t} \to C_{s, t} $$
+    ///
+    /// has to be surjective, since the image of $C_{s, t}$ under $D$ is also in the image of $X_{s-1, t}$.
+    /// So our first step is to add generators to $X_{s, t}$ such that this composite is
+    /// surjective.
+    ///
+    /// After adding these generators, we need to decide where to send them to. We know their
+    /// values in the $C_{s, t}$ component, but we need to use a quasi-inverse to find the element in
+    /// $X_{s-1, t}$ that hits the corresponding image of $C_{s, t}$. This tells us the $X_{s-1,
+    /// t}$ component.
+    ///
+    /// Finally, we need to add further generators to $X_{s, t}$ to hit all the elements in the
+    /// kernel of
+    ///
+    /// $$ X_{s-1, t} \to X_{s-2, t} \oplus C_{s-1, t}. $$
+    ///
+    /// This kernel was recorded by the previous iteration of the method in `old_kernel`, so this
+    /// step is doable as well.
+    ///
+    /// Note that if we add our new generators conservatively, then the kernel of the maps
+    ///
+    /// $$
+    /// \begin{aligned}
+    /// T &\to X_{s-1, t} \oplus C_{s, t} \\\\
+    /// X_{s, t} &\to X_{s-1, t} \oplus C_{s, t}
+    /// \end{aligned}
+    /// $$
+    /// agree.
+    ///
+    /// In the code, we first row reduce the matrix of the map from $T$. This lets us record
+    /// the kernel which is what the function returns at the end. This computation helps us perform
+    /// the future steps since we need to know about the cokernel of this map.
+    ///
+    /// # Arguments
+    ///  * `homological_degree` - The s degree to calculate
+    ///  * `degree` - The t degree to calculate
+    ///  * `old_kernel` - The kernel of the map $X_{s-1, t} \to X_{s-2, t} \oplus C_{s-1, t}$, computed
+    ///  and returned by the previous iteration of this function for $(s-1, t)$. This is `None` when $s = 0$.
+    pub fn generate_old_kernel_and_compute_new_kernel(&self, homological_degree : u32, degree : i32, old_kernel : Option<Subspace>) -> Subspace {
+        // println!("====hom_deg : {}, int_deg : {}", homological_degree, degree);
+        let p = self.prime();
+        //                           current_chain_map
+        //                X_{s, t} --------------------> C_{s, t}
+        //                   |                               |
+        //                   | current_differential          |
+        //                   v                               v
+        // old_kernel <= X_{s-1, t} -------------------> C_{s-1, t}
+
+        let current_differential = self.get_differential(homological_degree);
+        let current_chain_map = self.get_chain_map(homological_degree);
+        let complex = self.get_complex();
+        let complex_cur_differential = complex.get_differential(homological_degree);
+        let source = &current_differential.get_source();
+        let target_cc = &current_chain_map.get_target();
+        let target_res = &current_differential.get_target();
+        let (source_lock, source_module_table) = source.construct_table(degree);
+        let mut chain_map_lock = current_chain_map.get_lock();
+        let mut differential_lock = current_differential.get_lock();
+        let source_dimension = FreeModule::get_dimension_with_table(&source_module_table);
+        let target_cc_dimension = target_cc.get_dimension(degree);
+        let target_res_dimension = target_res.get_dimension(degree);
+        let target_dimension = target_cc_dimension + target_res_dimension;
+        // The Homomorphism matrix has size source_dimension x target_dimension, but we are going to augment it with an
+        // identity matrix so that gives a matrix with dimensions source_dimension x (target_dimension + source_dimension).
+        // Later we're going to write into this same matrix an isomorphism source/image + new vectors --> kernel
+        // This has size target_dimension x (2*target_dimension).
+        // This latter matrix may be used to find a preimage of an element under the differential.
+
+        // Pad the target dimension so that it ends in an aligned position.
+        let padded_target_cc_dimension = FpVector::get_padded_dimension(p, target_cc_dimension, 0);
+        let padded_target_res_dimension = FpVector::get_padded_dimension(p, target_res_dimension, 0);
+        let padded_target_dimension = padded_target_res_dimension + padded_target_cc_dimension;
+        let rows = max(source_dimension, target_dimension);
+        let columns = padded_target_dimension + source_dimension + rows;
+        let mut matrix = Matrix::new(p, rows, columns);
+        let mut pivots = vec![-1;matrix.get_columns()];
+        matrix.set_slice(0, source_dimension, 0, padded_target_dimension + source_dimension);
+        // Get the map (d, f) : X_{s, t} -> X_{s-1, t} (+) C_{s, t} into matrix
+        current_chain_map.get_matrix_with_table(&mut matrix, &source_module_table, degree, 0, 0);
+        current_differential.get_matrix_with_table(&mut matrix, &source_module_table, degree, 0, padded_target_cc_dimension);
+        // Augment with the identity matrix.
+        for i in 0 .. source_dimension {
+            matrix[i].set_entry(padded_target_dimension + i, 1);
+        }
+        matrix.row_reduce(&mut pivots);
+
+        let new_kernel = matrix.compute_kernel(&pivots, padded_target_dimension);
+        let kernel_rows = new_kernel.matrix.get_rows();
+        let first_new_row = source_dimension - kernel_rows;
+        matrix.clear_slice();
+
+        // Now add generators to surject onto C_{s, t}.
+        // (For now we are just adding the eventual images of the new generators into matrix, we will update
+        // X_{s,t} and f later).
+        // We record which pivots exactly we added so that we can walk over the added genrators in a moment and
+        // work out what dX should to to each of them.
+        let new_generators = matrix.extend_to_surjection(first_new_row, 0, target_cc_dimension, &pivots);
+        let mut num_new_gens = new_generators.len();
+
+        if homological_degree > 0 {
+            // Now we need to make sure that we have a chain homomorphism. Each generator x we just added to 
+            // X_{s,t} has a nontrivial image f(x) \in C_{s,t}. We need to set d(x) so that f(dX(x)) = dC(f(x)).
+            // So we set dX(x) = f^{-1}(dC(f(x)))
+            let prev_chain_map = self.get_chain_map(homological_degree - 1);
+            let maybe_quasi_inverse = prev_chain_map.get_quasi_inverse(degree);
+            if let Some(quasi_inverse) = maybe_quasi_inverse {
+                let mut out_vec = FpVector::new(self.prime(), target_res_dimension, 0);
+                let dfx_dim = complex_cur_differential.get_target().get_dimension(degree);
+                let mut dfx = FpVector::new(self.prime(), dfx_dim, 0);
+                for (i, column) in new_generators.iter().enumerate() {
+                    complex_cur_differential.apply_to_basis_element(&mut dfx, 1, degree, *column);
+                    quasi_inverse.apply(&mut out_vec, 1, &dfx);
+                    // Now out_vec contains f^{-1}(dC(f(x))).
+                    let out_row = &mut matrix[first_new_row + i];
+                    let old_slice = out_row.get_slice();
+                    // dX(x) goes into the column range [padded_target_cc_dimension, padded_target_cc_dimension + target_res_dimension] in the matrix
+                    // I think we are missing a sign here.
+                    out_row.set_slice(padded_target_cc_dimension, padded_target_cc_dimension + target_res_dimension);
+                    out_row.assign(&out_vec);
+                    out_row.restore_slice(old_slice);
+                    dfx.set_to_zero();
+                    out_vec.set_to_zero();
+                }
+                // Row reduce again since our activity may have changed the image of dX.
+                if new_generators.len() > 0 {
+                    matrix.row_reduce(&mut pivots);
+                }
+            }
+            // Now we add new generators to hit any cycles in old_kernel that we don't want in our homology.
+            num_new_gens += matrix.extend_image(first_new_row + num_new_gens, padded_target_cc_dimension, padded_target_cc_dimension + target_res_dimension, &pivots, old_kernel).len();
+        }
+        source.add_generators(degree, source_lock, source_module_table, num_new_gens);
+        current_chain_map.add_generators_from_matrix_rows(&chain_map_lock, degree, &mut matrix, first_new_row, 0, num_new_gens);
+        current_differential.add_generators_from_matrix_rows(&differential_lock, degree, &mut matrix, first_new_row, padded_target_cc_dimension, num_new_gens);
+
+        // Record the quasi-inverses for future use.
+        // The part of the matrix that contains interesting information is occupied_rows x (target_dimension + source_dimension + kernel_size).
+        let image_rows = first_new_row + num_new_gens;
+        // println!("{}",matrix);
+        for i in first_new_row .. image_rows {
+            matrix[i].set_entry(padded_target_dimension + i, 1);
+        }
+        // println!("{}",matrix);
+        matrix.set_slice(0, image_rows, 0, padded_target_dimension + source_dimension + num_new_gens); 
+        let mut new_pivots = vec![-1;matrix.get_columns()];
+        matrix.row_reduce(&mut new_pivots);
+        // println!("{}", matrix);
+        let (cm_qi, res_qi) = matrix.compute_quasi_inverses(
+            &new_pivots, 
+            padded_target_cc_dimension, 
+            padded_target_cc_dimension + target_res_dimension,
+            padded_target_dimension
+        );
+        // assert!(res_qi)
+
+        current_chain_map.set_quasi_inverse(&chain_map_lock, degree, cm_qi);
+        current_differential.set_quasi_inverse(&differential_lock, degree, res_qi);
+        *chain_map_lock += 1;
+        *differential_lock += 1;
+
+        new_kernel
+    }
+
+    pub fn graded_dimension_string(&self) -> String {
+        let mut result = String::new();
+        let min_degree = self.get_min_degree();
+        let max_degree = self.get_max_degree();
+        let max_hom_deg = self.get_max_hom_deg(); //(max_degree - min_degree) as u32 / (self.prime() + 1); //self.get_max_hom_deg();
+        for i in (0 .. max_hom_deg).rev() {
+            let module = self.get_module(i);
+            for j in min_degree + i as i32 .. max_degree {
+                let n = module.get_number_of_gens_in_degree(j);
+                match n {
+                    0 => result.push_str("  "),
+                    1 => result.push_str("· "),
+                    2 => result.push_str(": "),
+                    3 => result.push_str("∴ "),
+                    4 => result.push_str("⁘ "),
+                    5 => result.push_str("⁙ "),
+                    _ => result.push_str(&format!("{} ", n))
+                }
+            }
+            result.push_str("\n");
+            // If it is empty so far, don't print anything
+            if result.trim_start().is_empty() {
+                result = String::new();
+            }
+        }
+        return result;
+    }
+
+}
+
+// Product algorithms
+impl<M, F, CC> Resolution<M, F, CC> where
+    M : Module,
+    F : ModuleHomomorphism<M, M>,
+    CC : ChainComplex<M, F>
+{
+    pub fn add_product(&mut self, s : u32, t : i32, index : usize, name : String) {
+         if self.unit_resolution.is_none() {
+             self.construct_unit_resolution();
+         }
+         if s > self.max_product_homological_degree {
+             self.max_product_homological_degree = s;
+         }
+         self.product_list.push(Cocycle { s, t, index, name });
+    }
+
+    pub fn construct_unit_resolution(&mut self) {
+         let unit_module = Rc::new(FDModule::new(self.get_algebra(), String::from("unit"), 0, vec![1]));
+         let ccdz = Rc::new(CCDZ::new(unit_module));
+         self.unit_resolution = Some(Rc::new(RefCell::new(Resolution::new(ccdz, None, None))));
+    }
+
+    pub fn set_unit_resolution(&mut self, unit_res : Rc<RefCell<ModuleResolution<FDModule>>>) {
+        self.unit_resolution = Some(unit_res);
+    }
+
+    /// Compute products whose result lie in degrees up to (s, t)
+    fn compute_products(&self, s : u32, t : i32) {
+        for elt in &self.product_list {
+            if s < elt.s || t < self.get_min_degree() + elt.t {
+                continue;
+            }
+
+            let source_s = s - elt.s;
+            let source_t = t - elt.t;
+
+            for k in 0.. self.get_number_of_gens_in_bidegree(source_s, source_t) {
+                self.compute_product_step(elt, source_s, source_t, k);
+            }
+        }
+    }
+
+    fn compute_product_step(&self, elt : &Cocycle, s : u32, t : i32, idx : usize)
+    {
+        let f = &self.chain_maps_to_unit_resolution[s][t][idx];
+        let target_s = s + elt.s;
+        let target_t = t + elt.t;
+
+        let unit_res = self.unit_resolution.as_ref().unwrap().borrow();
+        let output_module = unit_res.get_module(elt.s);
+
+        let mut result = FpVector::new(self.prime(), output_module.get_dimension(elt.t), 0);
+
+        for l in 0 .. self.get_number_of_gens_in_bidegree(target_s, target_t) {
+            f.get_map(elt.s).apply_to_generator(&mut result, 1, target_t, l);
+
+            let vector_idx = 0; // output_module.operation_generator_to_index(0, 0, elt.t, elt.idx);
+            if result.get_entry(vector_idx) != 0 {
+                self.add_structline(&elt.name, s, t, idx, target_s, target_t, l);
+            }
+            result.set_to_zero();
+        }
+    }
+
+    /// This ensures the chain_maps_to_unit_resolution are defined such that we can compute products up
+    /// to bidegree (s, t)
+    fn extend_maps_to_unit(&self, self_ : &Rc<RefCell<Self>>, s : u32, t : i32) {
+        // If there are no products, we return
+        if self.product_list.len() == 0 {
+            return;
+        }
+
+        let p = self.prime();
+        let s_idx = s as usize;
+
+        // Now we populate the arrays if the ResolutionHomomorphisms have not been defined.
+        let num_gens = self.get_module(s).get_number_of_gens_in_degree(t);
+        if t == self.get_min_degree() {
+            assert!(s_idx == self.chain_maps_to_unit_resolution.len());
+            self.chain_maps_to_unit_resolution.push(OnceBiVec::new(self.get_min_degree()));
+        } else {
+            assert!(s_idx < self.chain_maps_to_unit_resolution.len());
+        }
+        assert!(self.chain_maps_to_unit_resolution[s_idx].len() == t);
+
+        self.chain_maps_to_unit_resolution[s_idx].push(OnceVec::new());
+        if num_gens > 0 {
+            let mut unit_vector = Matrix::new(p, num_gens, 1);
+            for j in 0 .. num_gens {
+                let f = ResolutionHomomorphism::new(
+                    format!("(hom_deg : {}, int_deg : {}, idx : {})", s, t, j),
+                    Rc::downgrade(self_), Rc::downgrade(self.unit_resolution.as_ref().unwrap()),
+                    s, t
+                );
+                unit_vector[j].set_entry(0, 1);
+                f.extend_step(s, t, Some(&mut unit_vector));
+                unit_vector[j].set_to_zero();
+                self.chain_maps_to_unit_resolution[s_idx][t].push(
+                    f
+                )
+            }
+        }
+
+        // Now we actually extend the maps.
+        let max_hom_deg = min(s, self.max_product_homological_degree);
+        let min_degree = self.get_min_degree();
+        for i in 0 ..= max_hom_deg {
+            for j in min_degree ..= t {
+                let hom_deg = s - i;
+                let num_gens = self.get_module(hom_deg).get_number_of_gens_in_degree(j);
+                for k in 0 .. num_gens {
+                    let f = &self.chain_maps_to_unit_resolution[hom_deg as usize][j][k];
+                    f.extend(s, t);
+                }
+            }
+        }
+    }
+}
+
+// Self map algorithms
+impl<M, F, CC> Resolution<M, F, CC> where
+    M : Module,
+    F : ModuleHomomorphism<M, M>,
+    CC : ChainComplex<M, F>
+{
+    pub fn add_self_map(&mut self, self_: &Rc<RefCell<Self>>,  s : u32, t : i32, name : String, map_data : Matrix) {
+        self.self_maps.push(
+            SelfMap {
+                s, t, name, map_data : TempStorage::new(map_data),
+                map : ResolutionHomomorphism::new("".to_string(), Rc::downgrade(self_), Rc::downgrade(self_), s, t)
+            });
+    }
+
+    /// We compute the products by self maps where the result has degree (s, t).
+    fn compute_self_maps(&self, s : u32, t : i32) {
+        let p = self.prime();
+        for f in &self.self_maps {
+            if s < f.s || t < f.t + self.get_min_degree() {
+                continue;
+            }
+            if s == f.s && t == f.t + self.get_min_degree() {
+                let mut map_data = f.map_data.take();
+                f.map.extend_step(s, t, Some(&mut map_data));
+            }
+            f.map.extend(s, t);
+//            t -= 1;
+
+            let target_s = s - f.s;
+            let target_t = t - f.t;
+
+            let source_module = self.get_module(s);
+            let target_module = self.get_module(target_s);
+
+            let num_source_gens = source_module.get_number_of_gens_in_degree(t);
+            let num_target_gens = target_module.get_number_of_gens_in_degree(target_t);
+
+            if num_source_gens == 0 || num_target_gens == 0 {
+                continue;
+            }
+
+            let target_dim = target_module.get_dimension(target_t);
+            let mut result = FpVector::new(p, target_dim, 0);
+
+            for j in 0 .. num_source_gens {
+                f.map.get_map(target_s).apply_to_generator(&mut result, 1, t, j);
+                for k in 0 .. num_target_gens {
+                    let vector_idx = target_module.operation_generator_to_index(0, 0, target_t, k);
+                    if result.get_entry(vector_idx) != 0 {
+                        self.add_structline(
+                            &f.name,
+                            target_s, target_t, k,
+                            s, t, j
+                            );
+                    }
+                }
+                result.set_to_zero();
+            }
+        }
+    }
+}
+
+impl<M : Module, F : ModuleHomomorphism<M, M>, CC : ChainComplex<M, F>> 
+    ChainComplex<FreeModule, FreeModuleHomomorphism<FreeModule>> 
+    for Resolution<M, F, CC>
+{
+    fn get_algebra(&self) -> Rc<AlgebraAny> {
+        self.get_complex().get_algebra()
+    }
+
+    fn get_module(&self, homological_degree : u32) -> Rc<FreeModule> {
+        self.get_module(homological_degree)
+    }
+
+    fn get_min_degree(&self) -> i32 {
+        self.get_complex().get_min_degree()
+    }
+
+    fn get_differential(&self, homological_degree : u32) -> &FreeModuleHomomorphism<FreeModule> {
+        &self.differentials[homological_degree as usize]
+    }
+
+    // TODO: implement this.
+    fn compute_through_bidegree(&self, hom_deg : u32, int_deg : i32) {
+
+    }
+
+    // fn computed_through_bidegree_q(&self, hom_deg : u32, int_deg : i32) -> bool {
+    //     self.res_inner.rent(|res_homs| {
+    //         res_homs.differentials.len() > hom_deg 
+    //             && res_homs.differentials[hom_deg as usize].
+    //     })
+    // }
+}
+
+pub type ModuleResolution<M>
+    = Resolution<
+        OptionModule<M>, 
+        ZeroHomomorphism<OptionModule<M>, OptionModule<M>>, 
+        CCDZ<M>
+    >;